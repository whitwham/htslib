/*
Copyright (c) 2012-2013 Genome Research Ltd.
Author: James Bonfield <jkb@sanger.ac.uk>

Redistribution and use in source and binary forms, with or without 
modification, are permitted provided that the following conditions are met:

   1. Redistributions of source code must retain the above copyright notice, 
this list of conditions and the following disclaimer.

   2. Redistributions in binary form must reproduce the above copyright notice, 
this list of conditions and the following disclaimer in the documentation 
and/or other materials provided with the distribution.

   3. Neither the names Genome Research Ltd and Wellcome Trust Sanger
Institute nor the names of its contributors may be used to endorse or promote
products derived from this software without specific prior written permission.

THIS SOFTWARE IS PROVIDED BY GENOME RESEARCH LTD AND CONTRIBUTORS "AS IS" AND 
ANY EXPRESS OR IMPLIED WARRANTIES, INCLUDING, BUT NOT LIMITED TO, THE IMPLIED 
WARRANTIES OF MERCHANTABILITY AND FITNESS FOR A PARTICULAR PURPOSE ARE 
DISCLAIMED. IN NO EVENT SHALL GENOME RESEARCH LTD OR CONTRIBUTORS BE LIABLE
FOR ANY DIRECT, INDIRECT, INCIDENTAL, SPECIAL, EXEMPLARY, OR CONSEQUENTIAL
DAMAGES (INCLUDING, BUT NOT LIMITED TO, PROCUREMENT OF SUBSTITUTE GOODS OR
SERVICES; LOSS OF USE, DATA, OR PROFITS; OR BUSINESS INTERRUPTION) HOWEVER
CAUSED AND ON ANY THEORY OF LIABILITY, WHETHER IN CONTRACT, STRICT LIABILITY,
OR TORT (INCLUDING NEGLIGENCE OR OTHERWISE) ARISING IN ANY WAY OUT OF THE USE
OF THIS SOFTWARE, EVEN IF ADVISED OF THE POSSIBILITY OF SUCH DAMAGE.
*/

#include <config.h>

#include <stdio.h>
#include <errno.h>
#include <assert.h>
#include <stdlib.h>
#include <string.h>
#include <zlib.h>
#include <sys/types.h>
#include <sys/stat.h>
#include <math.h>

#include "cram/cram.h"
#include "cram/os.h"
#include "htslib/hts.h"

KHASH_MAP_INIT_STR(m_s2u64, uint64_t)

#define Z_CRAM_STRAT Z_FILTERED
//#define Z_CRAM_STRAT Z_RLE
//#define Z_CRAM_STRAT Z_HUFFMAN_ONLY
//#define Z_CRAM_STRAT Z_DEFAULT_STRATEGY

static int process_one_read(cram_fd *fd, cram_container *c,
			    cram_slice *s, cram_record *cr,
			    bam_seq_t *b, int rnum);

/*
 * Returns index of val into key.
 * Basically strchr(key, val)-key;
 */
static int sub_idx(char *key, char val) {
    int i;

    for (i = 0; *key && *key++ != val; i++);
    return i;
}

/*
 * Encodes a compression header block into a generic cram_block structure.
 *
 * Returns cram_block ptr on success
 *         NULL on failure
 */
cram_block *cram_encode_compression_header(cram_fd *fd, cram_container *c,
					   cram_block_compression_hdr *h) {
    cram_block *cb  = cram_new_block(COMPRESSION_HEADER, 0);
    cram_block *map = cram_new_block(COMPRESSION_HEADER, 0);
    int i, mc;

    if (!cb || !map)
	return NULL;

    /*
     * This is a concatenation of several blocks of data:
     * header + landmarks, preservation map, read encoding map, and the tag
     * encoding map.
     * All 4 are variable sized and we need to know how large these are
     * before creating the compression header itself as this starts with
     * the total size (stored as a variable length string).
     */

    // Duplicated from container itself, and removed in 1.1
    if (CRAM_MAJOR_VERS(fd->version) == 1) {
	itf8_put_blk(cb, h->ref_seq_id);
	itf8_put_blk(cb, h->ref_seq_start);
	itf8_put_blk(cb, h->ref_seq_span);
	itf8_put_blk(cb, h->num_records);
	itf8_put_blk(cb, h->num_landmarks);
	for (i = 0; i < h->num_landmarks; i++) {
	    itf8_put_blk(cb, h->landmark[i]);
	}
    }

    if (h->preservation_map)
	kh_destroy(map, h->preservation_map);

    /* Create in-memory preservation map */
    /* FIXME: should create this when we create the container */
    {
	khint_t k;
	int r;

	if (!(h->preservation_map = kh_init(map)))
	    return NULL;

	k = kh_put(map, h->preservation_map, "RN", &r);
	if (-1 == r) return NULL;
	kh_val(h->preservation_map, k).i = !fd->lossy_read_names;

	if (CRAM_MAJOR_VERS(fd->version) == 1) {
	    k = kh_put(map, h->preservation_map, "PI", &r);
	    if (-1 == r) return NULL;
	    kh_val(h->preservation_map, k).i = 0;

	    k = kh_put(map, h->preservation_map, "UI", &r);
	    if (-1 == r) return NULL;
	    kh_val(h->preservation_map, k).i = 1;

	    k = kh_put(map, h->preservation_map, "MI", &r);
	    if (-1 == r) return NULL;
	    kh_val(h->preservation_map, k).i = 1;

	} else {
	    // Technically SM was in 1.0, but wasn't in Java impl.
	    k = kh_put(map, h->preservation_map, "SM", &r);
	    if (-1 == r) return NULL;
	    kh_val(h->preservation_map, k).i = 0;

	    k = kh_put(map, h->preservation_map, "TD", &r);
	    if (-1 == r) return NULL;
	    kh_val(h->preservation_map, k).i = 0;

	    k = kh_put(map, h->preservation_map, "AP", &r);
	    if (-1 == r) return NULL;
	    kh_val(h->preservation_map, k).i = h->AP_delta;

	    if (fd->no_ref || fd->embed_ref) {
		// Reference Required == No
		k = kh_put(map, h->preservation_map, "RR", &r);
		if (-1 == r) return NULL;
		kh_val(h->preservation_map, k).i = 0;
	    }
	}
    }

    /* Encode preservation map; could collapse this and above into one */
    mc = 0;
    BLOCK_SIZE(map) = 0;
    if (h->preservation_map) {
	khint_t k;

	for (k = kh_begin(h->preservation_map);
	     k != kh_end(h->preservation_map);
	     k++) {
	    const char *key;
	    khash_t(map) *pmap = h->preservation_map;


	    if (!kh_exist(pmap, k))
		continue;

	    key = kh_key(pmap, k);
	    BLOCK_APPEND(map, key, 2);

	    switch(CRAM_KEY(key[0], key[1])) {
	    case CRAM_KEY('M','I'):
		BLOCK_APPEND_CHAR(map, kh_val(pmap, k).i);
		break;

	    case CRAM_KEY('U','I'):
		BLOCK_APPEND_CHAR(map, kh_val(pmap, k).i);
		break;

	    case CRAM_KEY('P','I'):
		BLOCK_APPEND_CHAR(map, kh_val(pmap, k).i);
		break;

	    case CRAM_KEY('A','P'):
		BLOCK_APPEND_CHAR(map, kh_val(pmap, k).i);
		break;

	    case CRAM_KEY('R','N'):
		BLOCK_APPEND_CHAR(map, kh_val(pmap, k).i);
		break;

	    case CRAM_KEY('R','R'):
		BLOCK_APPEND_CHAR(map, kh_val(pmap, k).i);
		break;

	    case CRAM_KEY('S','M'): {
		char smat[5], *mp = smat;
		*mp++ =
		    (sub_idx("CGTN", h->substitution_matrix[0][0]) << 6) |
		    (sub_idx("CGTN", h->substitution_matrix[0][1]) << 4) |
		    (sub_idx("CGTN", h->substitution_matrix[0][2]) << 2) |
		    (sub_idx("CGTN", h->substitution_matrix[0][3]) << 0);
		*mp++ =
		    (sub_idx("AGTN", h->substitution_matrix[1][0]) << 6) |
		    (sub_idx("AGTN", h->substitution_matrix[1][1]) << 4) |
		    (sub_idx("AGTN", h->substitution_matrix[1][2]) << 2) |
		    (sub_idx("AGTN", h->substitution_matrix[1][3]) << 0);
		*mp++ =
		    (sub_idx("ACTN", h->substitution_matrix[2][0]) << 6) |
		    (sub_idx("ACTN", h->substitution_matrix[2][1]) << 4) |
		    (sub_idx("ACTN", h->substitution_matrix[2][2]) << 2) |
		    (sub_idx("ACTN", h->substitution_matrix[2][3]) << 0);
		*mp++ =
		    (sub_idx("ACGN", h->substitution_matrix[3][0]) << 6) |
		    (sub_idx("ACGN", h->substitution_matrix[3][1]) << 4) |
		    (sub_idx("ACGN", h->substitution_matrix[3][2]) << 2) |
		    (sub_idx("ACGN", h->substitution_matrix[3][3]) << 0);
		*mp++ =
		    (sub_idx("ACGT", h->substitution_matrix[4][0]) << 6) |
		    (sub_idx("ACGT", h->substitution_matrix[4][1]) << 4) |
		    (sub_idx("ACGT", h->substitution_matrix[4][2]) << 2) |
		    (sub_idx("ACGT", h->substitution_matrix[4][3]) << 0);
		BLOCK_APPEND(map, smat, 5);
		break;
	    }

	    case CRAM_KEY('T','D'): {
		itf8_put_blk(map, BLOCK_SIZE(h->TD_blk));
		BLOCK_APPEND(map,
			     BLOCK_DATA(h->TD_blk),
			     BLOCK_SIZE(h->TD_blk));
		break;
	    }

	    default:
		fprintf(stderr, "Unknown preservation key '%.2s'\n", key);
		break;
	    }

	    mc++;
        }
    }
    itf8_put_blk(cb, BLOCK_SIZE(map) + itf8_size(mc));
    itf8_put_blk(cb, mc);    
    BLOCK_APPEND(cb, BLOCK_DATA(map), BLOCK_SIZE(map));
    
    /* rec encoding map */
    mc = 0;
    BLOCK_SIZE(map) = 0;
    if (h->codecs[DS_BF]) {
	if (-1 == h->codecs[DS_BF]->store(h->codecs[DS_BF], map, "BF",
					  fd->version))
	    return NULL;
	mc++;
    }
    if (h->codecs[DS_CF]) {
	if (-1 == h->codecs[DS_CF]->store(h->codecs[DS_CF], map, "CF",
					  fd->version))
	    return NULL;
	mc++;
    }
    if (h->codecs[DS_RL]) {
	if (-1 == h->codecs[DS_RL]->store(h->codecs[DS_RL], map, "RL",
					  fd->version))
	    return NULL;
	mc++;
    }
    if (h->codecs[DS_AP]) {
	if (-1 == h->codecs[DS_AP]->store(h->codecs[DS_AP], map, "AP",
					  fd->version))
	    return NULL;
	mc++;
    }
    if (h->codecs[DS_RG]) {
	if (-1 == h->codecs[DS_RG]->store(h->codecs[DS_RG], map, "RG",
					  fd->version))
	    return NULL;
	mc++;
    }
    if (h->codecs[DS_MF]) {
	if (-1 == h->codecs[DS_MF]->store(h->codecs[DS_MF], map, "MF",
					  fd->version))
	    return NULL;
	mc++;
    }
    if (h->codecs[DS_NS]) {
	if (-1 == h->codecs[DS_NS]->store(h->codecs[DS_NS], map, "NS",
					  fd->version))
	    return NULL;
	mc++;
    }
    if (h->codecs[DS_NP]) {
	if (-1 == h->codecs[DS_NP]->store(h->codecs[DS_NP], map, "NP",
					  fd->version))
	    return NULL;
	mc++;
    }
    if (h->codecs[DS_TS]) {
	if (-1 == h->codecs[DS_TS]->store(h->codecs[DS_TS], map, "TS",
					  fd->version))
	    return NULL;
	mc++;
    }
    if (h->codecs[DS_NF]) {
	if (-1 == h->codecs[DS_NF]->store(h->codecs[DS_NF], map, "NF",
					  fd->version))
	    return NULL;
	mc++;
    }
    if (h->codecs[DS_TC]) {
	if (-1 == h->codecs[DS_TC]->store(h->codecs[DS_TC], map, "TC",
					  fd->version))
	    return NULL;
	mc++;
    }
    if (h->codecs[DS_TN]) {
	if (-1 == h->codecs[DS_TN]->store(h->codecs[DS_TN], map, "TN",
					  fd->version))
	    return NULL;
	mc++;
    }
    if (h->codecs[DS_TL]) {
	if (-1 == h->codecs[DS_TL]->store(h->codecs[DS_TL], map, "TL",
					  fd->version))
	    return NULL;
	mc++;
    }
    if (h->codecs[DS_FN]) {
	if (-1 == h->codecs[DS_FN]->store(h->codecs[DS_FN], map, "FN",
					  fd->version))
	    return NULL;
	mc++;
    }
    if (h->codecs[DS_FC]) {
	if (-1 == h->codecs[DS_FC]->store(h->codecs[DS_FC], map, "FC",
					  fd->version))
	    return NULL;
	mc++;
    }
    if (h->codecs[DS_FP]) {
	if (-1 == h->codecs[DS_FP]->store(h->codecs[DS_FP], map, "FP",
					  fd->version))
	    return NULL;
	mc++;
    }
    if (h->codecs[DS_BS]) {
	if (-1 == h->codecs[DS_BS]->store(h->codecs[DS_BS], map, "BS",
					  fd->version))
	    return NULL;
	mc++;
    }
    if (h->codecs[DS_IN]) {
	if (-1 == h->codecs[DS_IN]->store(h->codecs[DS_IN], map, "IN",
					  fd->version))
	    return NULL;
	mc++;
    }
    if (h->codecs[DS_DL]) {
	if (-1 == h->codecs[DS_DL]->store(h->codecs[DS_DL], map, "DL",
					  fd->version))
	    return NULL;
	mc++;
    }
    if (h->codecs[DS_BA]) {
	if (-1 == h->codecs[DS_BA]->store(h->codecs[DS_BA], map, "BA",
					  fd->version))
	    return NULL;
	mc++;
    }
    if (h->codecs[DS_BB]) {
	if (-1 == h->codecs[DS_BB]->store(h->codecs[DS_BB], map, "BB",
					  fd->version))
	    return NULL;
	mc++;
    }
    if (h->codecs[DS_MQ]) {
	if (-1 == h->codecs[DS_MQ]->store(h->codecs[DS_MQ], map, "MQ",
					  fd->version))
	    return NULL;
	mc++;
    }
    if (h->codecs[DS_RN]) {
	if (-1 == h->codecs[DS_RN]->store(h->codecs[DS_RN], map, "RN",
					  fd->version))
	    return NULL;
	mc++;
    }
    if (h->codecs[DS_QS]) {
	if (-1 == h->codecs[DS_QS]->store(h->codecs[DS_QS], map, "QS",
					  fd->version))
	    return NULL;
	mc++;
    }
    if (h->codecs[DS_QQ]) {
	if (-1 == h->codecs[DS_QQ]->store(h->codecs[DS_QQ], map, "QQ",
					  fd->version))
	    return NULL;
	mc++;
    }
    if (h->codecs[DS_RI]) {
	if (-1 == h->codecs[DS_RI]->store(h->codecs[DS_RI], map, "RI",
					  fd->version))
	    return NULL;
	mc++;
    }
    if (CRAM_MAJOR_VERS(fd->version) != 1) {
	if (h->codecs[DS_SC]) {
	    if (-1 == h->codecs[DS_SC]->store(h->codecs[DS_SC], map, "SC",
					      fd->version))
		return NULL;
	    mc++;
	}
	if (h->codecs[DS_RS]) {
	    if (-1 == h->codecs[DS_RS]->store(h->codecs[DS_RS], map, "RS",
					      fd->version))
		return NULL;
	    mc++;
	}
	if (h->codecs[DS_PD]) {
	    if (-1 == h->codecs[DS_PD]->store(h->codecs[DS_PD], map, "PD",
					      fd->version))
		return NULL;
	    mc++;
	}
	if (h->codecs[DS_HC]) {
	    if (-1 == h->codecs[DS_HC]->store(h->codecs[DS_HC], map, "HC",
					      fd->version))
		return NULL;
	    mc++;
	}
    }
    if (h->codecs[DS_TM]) {
	if (-1 == h->codecs[DS_TM]->store(h->codecs[DS_TM], map, "TM",
					  fd->version))
	    return NULL;
	mc++;
    }
    if (h->codecs[DS_TV]) {
	if (-1 == h->codecs[DS_TV]->store(h->codecs[DS_TV], map, "TV",
					  fd->version))
	    return NULL;
	mc++;
    }
    itf8_put_blk(cb, BLOCK_SIZE(map) + itf8_size(mc));
    itf8_put_blk(cb, mc);    
    BLOCK_APPEND(cb, BLOCK_DATA(map), BLOCK_SIZE(map));

    /* tag encoding map */
#if 0
    mp = map; mc = 0;
    if (h->tag_encoding_map) {
        HashItem *hi;
        HashIter *iter = HashTableIterCreate();
	if (!iter)
	    return NULL;

        while ((hi = HashTableIterNext(h->tag_encoding_map, iter))) {
            cram_map *m = hi->data.p;
	    int sz;

	    mp += itf8_put(mp, (hi->key[0]<<16)|(hi->key[1]<<8)|hi->key[2]);
	    if (-1 == (sz = m->codec->store(m->codec, mp, NULL, fd->version)))
		return NULL;
	    mp += sz;
	    mc++;
        }

        HashTableIterDestroy(iter);
    }
#else
    mc = 0;
    BLOCK_SIZE(map) = 0;
    if (c->tags_used) {
	khint_t k;

	for (k = kh_begin(c->tags_used); k != kh_end(c->tags_used); k++) {
	    int key;
	    if (!kh_exist(c->tags_used, k))
		continue;

	    key = kh_key(c->tags_used, k);
	    cram_codec *cd = kh_val(c->tags_used, k)->codec;

	    itf8_put_blk(map, key);
	    if (-1 == cd->store(cd, map, NULL, fd->version))
		return NULL;

	    mc++;
	}
    }
#endif
    itf8_put_blk(cb, BLOCK_SIZE(map) + itf8_size(mc));
    itf8_put_blk(cb, mc);    
    BLOCK_APPEND(cb, BLOCK_DATA(map), BLOCK_SIZE(map));

    if (fd->verbose)
	fprintf(stderr, "Wrote compression block header in %d bytes\n",
		(int)BLOCK_SIZE(cb));

    BLOCK_UPLEN(cb);

    cram_free_block(map);

    return cb;
}


/*
 * Encodes a slice compression header. 
 *
 * Returns cram_block on success
 *         NULL on failure
 */
cram_block *cram_encode_slice_header(cram_fd *fd, cram_slice *s) {
    char *buf;
    char *cp;
    cram_block *b = cram_new_block(MAPPED_SLICE, 0);
    int j;

    if (!b)
	return NULL;

    if (NULL == (cp = buf = malloc(16+5*(8+s->hdr->num_blocks)))) {
	cram_free_block(b);
	return NULL;
    }

    cp += itf8_put(cp, s->hdr->ref_seq_id);
    cp += itf8_put(cp, s->hdr->ref_seq_start);
    cp += itf8_put(cp, s->hdr->ref_seq_span);
    cp += itf8_put(cp, s->hdr->num_records);
    if (CRAM_MAJOR_VERS(fd->version) == 2)
	cp += itf8_put(cp, s->hdr->record_counter);
    else if (CRAM_MAJOR_VERS(fd->version) >= 3)
	cp += ltf8_put(cp, s->hdr->record_counter);
    cp += itf8_put(cp, s->hdr->num_blocks);
    cp += itf8_put(cp, s->hdr->num_content_ids);
    for (j = 0; j < s->hdr->num_content_ids; j++) {
	cp += itf8_put(cp, s->hdr->block_content_ids[j]);
    }
    if (s->hdr->content_type == MAPPED_SLICE)
	cp += itf8_put(cp, s->hdr->ref_base_id);

    if (CRAM_MAJOR_VERS(fd->version) != 1) {
	memcpy(cp, s->hdr->md5, 16); cp += 16;
    }
    
    assert(cp-buf <= 16+5*(8+s->hdr->num_blocks));

    b->data = (unsigned char *)buf;
    b->comp_size = b->uncomp_size = cp-buf;

    return b;
}


/*
 * Encodes a single read.
 *
 * Returns 0 on success
 *        -1 on failure
 */
static int cram_encode_slice_read(cram_fd *fd,
				  cram_container *c,
				  cram_block_compression_hdr *h,
				  cram_slice *s,
				  cram_record *cr,
				  int *last_pos) {
    int r = 0;
    int32_t i32;
    unsigned char uc;

    //fprintf(stderr, "Encode seq %d, %d/%d FN=%d, %s\n", rec, core->byte, core->bit, cr->nfeature, s->name_ds->str + cr->name);

    //printf("BF=0x%x\n", cr->flags);
    //	    bf = cram_flag_swap[cr->flags];
    i32 = fd->cram_flag_swap[cr->flags & 0xfff];
    r |= h->codecs[DS_BF]->encode(s, h->codecs[DS_BF], (char *)&i32, 1);

    i32 = cr->cram_flags & CRAM_FLAG_MASK;
    r |= h->codecs[DS_CF]->encode(s, h->codecs[DS_CF], (char *)&i32, 1);

    if (CRAM_MAJOR_VERS(fd->version) != 1 && s->hdr->ref_seq_id == -2)
	r |= h->codecs[DS_RI]->encode(s, h->codecs[DS_RI], (char *)&cr->ref_id, 1);

    r |= h->codecs[DS_RL]->encode(s, h->codecs[DS_RL], (char *)&cr->len, 1);

    if (c->pos_sorted) {
	i32 = cr->apos - *last_pos;
	r |= h->codecs[DS_AP]->encode(s, h->codecs[DS_AP], (char *)&i32, 1);
	*last_pos = cr->apos;
    } else {
	i32 = cr->apos;
	r |= h->codecs[DS_AP]->encode(s, h->codecs[DS_AP], (char *)&i32, 1);
    }

    r |= h->codecs[DS_RG]->encode(s, h->codecs[DS_RG], (char *)&cr->rg, 1);

    if (cr->cram_flags & CRAM_FLAG_DETACHED) {
	i32 = cr->mate_flags;
	r |= h->codecs[DS_MF]->encode(s, h->codecs[DS_MF], (char *)&i32, 1);

	r |= h->codecs[DS_NS]->encode(s, h->codecs[DS_NS],
				      (char *)&cr->mate_ref_id, 1);

	r |= h->codecs[DS_NP]->encode(s, h->codecs[DS_NP],
				      (char *)&cr->mate_pos, 1);

	r |= h->codecs[DS_TS]->encode(s, h->codecs[DS_TS],
				      (char *)&cr->tlen, 1);
    } else if (cr->cram_flags & CRAM_FLAG_MATE_DOWNSTREAM) {
	r |= h->codecs[DS_NF]->encode(s, h->codecs[DS_NF],
				      (char *)&cr->mate_line, 1);
    }

    /* Aux tags */
    if (CRAM_MAJOR_VERS(fd->version) == 1) {
	int j;
	uc = cr->ntags;
	r |= h->codecs[DS_TC]->encode(s, h->codecs[DS_TC], (char *)&uc, 1);

	for (j = 0; j < cr->ntags; j++) {
	    uint32_t i32 = s->TN[cr->TN_idx + j]; // id
	    r |= h->codecs[DS_TN]->encode(s, h->codecs[DS_TN], (char *)&i32, 1);
	}
    } else {
	r |= h->codecs[DS_TL]->encode(s, h->codecs[DS_TL], (char *)&cr->TL, 1);
    }

    // qual
    // QS codec : Already stored in block[2].

    // features (diffs)
    if (!(cr->flags & BAM_FUNMAP)) {
	int prev_pos = 0, j;

	r |= h->codecs[DS_FN]->encode(s, h->codecs[DS_FN],
				      (char *)&cr->nfeature, 1);
	for (j = 0; j < cr->nfeature; j++) {
	    cram_feature *f = &s->features[cr->feature + j];

	    uc = f->X.code;
	    r |= h->codecs[DS_FC]->encode(s, h->codecs[DS_FC], (char *)&uc, 1);
	    i32 = f->X.pos - prev_pos;
	    r |= h->codecs[DS_FP]->encode(s, h->codecs[DS_FP], (char *)&i32, 1);
	    prev_pos = f->X.pos;

	    switch(f->X.code) {
		//char *seq;

	    case 'X':
		//fprintf(stderr, "    FC=%c FP=%d base=%d\n", f->X.code, i32, f->X.base);
		
		uc = f->X.base;
		r |= h->codecs[DS_BS]->encode(s, h->codecs[DS_BS],
					      (char *)&uc, 1);
		break;
	    case 'S':
		// Already done
//		r |= h->codecs[DS_SC]->encode(s, h->codecs[DS_SC],
//					      BLOCK_DATA(s->soft_blk) + f->S.seq_idx,
//					      f->S.len);

//		if (IS_CRAM_3_VERS(fd)) {
//		    r |= h->codecs[DS_BB]->encode(s, h->codecs[DS_BB], 
//						  BLOCK_DATA(s->seqs_blk) + f->S.seq_idx,
//						  f->S.len);
//		}
		break;
	    case 'I':
		//seq = DSTRING_STR(s->seqs_ds) + f->S.seq_idx;
		//r |= h->codecs[DS_IN]->encode(s, h->codecs[DS_IN],
		//			     seq, f->S.len);
//		if (IS_CRAM_3_VERS(fd)) {
//		    r |= h->codecs[DS_BB]->encode(s, h->codecs[DS_BB], 
//						  BLOCK_DATA(s->seqs_blk) + f->I.seq_idx,
//						  f->I.len);
//		}
		break;
	    case 'i':
		uc = f->i.base;
		r |= h->codecs[DS_BA]->encode(s, h->codecs[DS_BA],
					      (char *)&uc, 1);
		//seq = DSTRING_STR(s->seqs_ds) + f->S.seq_idx;
		//r |= h->codecs[DS_IN]->encode(s, h->codecs[DS_IN], 
		//			     seq, 1);
		break;
	    case 'D':
		i32 = f->D.len;
		r |= h->codecs[DS_DL]->encode(s, h->codecs[DS_DL],
					      (char *)&i32, 1);
		break;

	    case 'B':
		//		    // Used when we try to store a non ACGTN base or an N
		//		    // that aligns against a non ACGTN reference

		uc  = f->B.base;
		r |= h->codecs[DS_BA]->encode(s, h->codecs[DS_BA],
					      (char *)&uc, 1);

		//                  Already added
		//		    uc  = f->B.qual;
		//		    r |= h->codecs[DS_QS]->encode(s, h->codecs[DS_QS], 
		//					     (char *)&uc, 1);
		break;

	    case 'b':
		// string of bases
		r |= h->codecs[DS_BB]->encode(s, h->codecs[DS_BB], 
					      (char *)BLOCK_DATA(s->seqs_blk)
					              + f->b.seq_idx,
					      f->b.len);
		break;

	    case 'Q':
		//                  Already added
		//		    uc  = f->B.qual;
		//		    r |= h->codecs[DS_QS]->encode(s, h->codecs[DS_QS], 
		//					     (char *)&uc, 1);
		break;

	    case 'N':
		i32 = f->N.len;
		r |= h->codecs[DS_RS]->encode(s, h->codecs[DS_RS],
					      (char *)&i32, 1);
		break;
		    
	    case 'P':
		i32 = f->P.len;
		r |= h->codecs[DS_PD]->encode(s, h->codecs[DS_PD],
					      (char *)&i32, 1);
		break;
		    
	    case 'H':
		i32 = f->H.len;
		r |= h->codecs[DS_HC]->encode(s, h->codecs[DS_HC],
					      (char *)&i32, 1);
		break;
		    

	    default:
		fprintf(stderr, "unhandled feature code %c\n",
			f->X.code);
		return -1;
	    }
	}

	r |= h->codecs[DS_MQ]->encode(s, h->codecs[DS_MQ],
				      (char *)&cr->mqual, 1);
    } else {
	char *seq = (char *)BLOCK_DATA(s->seqs_blk) + cr->seq;
	if (cr->len)
	    r |= h->codecs[DS_BA]->encode(s, h->codecs[DS_BA], seq, cr->len);
    }

    return r ? -1 : 0;
}


/*
 * Applies various compression methods to specific blocks, depending on
 * known observations of how data series compress.
 *
 * Returns 0 on success
 *        -1 on failure
 */
static int cram_compress_slice(cram_fd *fd, cram_container *c, cram_slice *s) {
    int level = fd->level, i;
    int method = 1<<GZIP | 1<<GZIP_RLE, methodF = method;

    /* Compress the CORE Block too, with minimal zlib level */
    if (level > 5 && s->block[0]->uncomp_size > 500)
	cram_compress_block(fd, s->block[0], NULL, 1<<GZIP, 1);
 
    if (fd->use_bz2)
	method |= 1<<BZIP2;

    if (fd->use_rans)
	method |= (1<<RANS0) | (1<<RANS1);

    if (fd->use_lzma)
	method |= (1<<LZMA);

    /* Faster method for data series we only need entropy encoding on */
    methodF = method & ~(1<<GZIP | 1<<BZIP2 | 1<<LZMA);
    if (level >= 6)
	methodF = method;
    

    /* Specific compression methods for certain block types */
    if (cram_compress_block(fd, s->block[DS_IN], fd->m[DS_IN], //IN (seq)
			    method, level))
	return -1;

    if (fd->level == 0) {
	/* Do nothing */
    } else if (fd->level == 1) {
	if (cram_compress_block(fd, s->block[DS_QS], fd->m[DS_QS],
				methodF, 1))
	    return -1;
	for (i = DS_aux; i <= DS_aux_oz; i++) {
	    if (s->block[i])
		if (cram_compress_block(fd, s->block[i], fd->m[i],
					method, 1))
		    return -1;
	}
    } else if (fd->level < 3) {
	if (cram_compress_block(fd, s->block[DS_QS], fd->m[DS_QS],
				method, 1))
	    return -1;
	if (cram_compress_block(fd, s->block[DS_BA], fd->m[DS_BA],
				method, 1))
	    return -1;
	if (s->block[DS_BB])
	    if (cram_compress_block(fd, s->block[DS_BB], fd->m[DS_BB],
				    method, 1))
	    return -1;
	for (i = DS_aux; i <= DS_aux_oz; i++) {
	    if (s->block[i])
		if (cram_compress_block(fd, s->block[i], fd->m[i],
					method, level))
		    return -1;
	}
    } else {
	if (cram_compress_block(fd, s->block[DS_QS], fd->m[DS_QS],
				method, level))
	    return -1;
	if (cram_compress_block(fd, s->block[DS_BA], fd->m[DS_BA],
				method, level))
	    return -1;
	if (s->block[DS_BB])
	    if (cram_compress_block(fd, s->block[DS_BB], fd->m[DS_BB],
				    method, level))
	    return -1;
	for (i = DS_aux; i <= DS_aux_oz; i++) {
	    if (s->block[i])
		if (cram_compress_block(fd, s->block[i], fd->m[i],
					method, level))
		    return -1;
	}
    }

    // NAME: best is generally xz, bzip2, zlib then rans1
    // It benefits well from a little bit extra compression level.
    if (cram_compress_block(fd, s->block[DS_RN], fd->m[DS_RN],
			    method & ~(1<<RANS0 | 1<<GZIP_RLE),
			    MIN(9,level)))
	return -1;

    // NS shows strong local correlation as rearrangements are localised
    if (s->block[DS_NS] != s->block[0])
	if (cram_compress_block(fd, s->block[DS_NS], fd->m[DS_NS],
				method, level))
	    return -1;


    /*
     * Compress any auxiliary tags with their own per-tag metrics
     */
    {
	int i;
	for (i = 0; i < s->naux_block; i++) {
	    if (!s->aux_block[i] || s->aux_block[i] == s->block[0])
		continue;

	    if (s->aux_block[i]->method != RAW)
		continue;

	    if (cram_compress_block(fd, s->aux_block[i], s->aux_block[i]->m,
				    method, level))
		return -1;
	}
    }

    /*
     * Minimal compression of any block still uncompressed, bar CORE
     */
    {
	int i;
	for (i = 1; i < s->hdr->num_blocks && i < DS_END; i++) {
	    if (!s->block[i] || s->block[i] == s->block[0])
		continue;

	    if (s->block[i]->method != RAW)
		continue;

	    if (cram_compress_block(fd, s->block[i], fd->m[i],
				    methodF, level))
		return -1;
	}
    }

    return 0;
}

/*
 * Encodes a single slice from a container
 *
 * Returns 0 on success
 *        -1 on failure
 */
static int cram_encode_slice(cram_fd *fd, cram_container *c,
			     cram_block_compression_hdr *h, cram_slice *s) {
    int rec, r = 0, last_pos;
    int embed_ref;
    enum cram_DS_ID id;

    embed_ref = fd->embed_ref && s->hdr->ref_seq_id != -1 ? 1 : 0;

    /*
     * Slice external blocks:
     * ID 0 => base calls (insertions, soft-clip)
     * ID 1 => qualities
     * ID 2 => names
     * ID 3 => TS (insert size), NP (next frag)
     * ID 4 => tag values
     * ID 6 => tag IDs (TN), if CRAM_V1.0
     * ID 7 => TD tag dictionary, if !CRAM_V1.0
     */

    /* Create cram slice header */
    s->hdr->ref_base_id = embed_ref ? DS_ref : -1;
    s->hdr->record_counter = c->num_records + c->record_counter;
    c->num_records += s->hdr->num_records;

    int ntags = c->tags_used ? c->tags_used->n_occupied : 0;
    s->block = calloc(DS_END + ntags, sizeof(s->block[0]));
    s->hdr->block_content_ids = malloc(DS_END * sizeof(int32_t));
    if (!s->block || !s->hdr->block_content_ids)
	return -1;

    // Create first fixed blocks, always external.
    // CORE
    if (!(s->block[0] = cram_new_block(CORE, 0)))
	return -1;

    // TN block for CRAM v1
    if (CRAM_MAJOR_VERS(fd->version) == 1) {
	if (h->codecs[DS_TN]->codec == E_EXTERNAL) {
	    if (!(s->block[DS_TN] = cram_new_block(EXTERNAL,DS_TN))) return -1;
	    h->codecs[DS_TN]->external.content_id = DS_TN;
	} else {
	    s->block[DS_TN] = s->block[0];
	}
	s->block[DS_TN] = s->block[DS_TN];
    }

    // Embedded reference
    if (embed_ref) {
	if (!(s->block[DS_ref] = cram_new_block(EXTERNAL, DS_ref)))
	    return -1;
	s->ref_id = DS_ref; // needed?
	BLOCK_APPEND(s->block[DS_ref],
		     c->ref + c->first_base - c->ref_start,
		     c->last_base - c->first_base + 1);
    }

    /*
     * All the data-series blocks if appropriate. 
     */
    for (id = DS_BF; id < DS_TN; id++) {
	if (h->codecs[id] && (h->codecs[id]->codec == E_EXTERNAL ||
			      h->codecs[id]->codec == E_BYTE_ARRAY_STOP ||
			      h->codecs[id]->codec == E_BYTE_ARRAY_LEN)) {
	    switch (h->codecs[id]->codec) {
	    case E_EXTERNAL:
		if (!(s->block[id] = cram_new_block(EXTERNAL, id)))
		    return -1;
		h->codecs[id]->external.content_id = id;
		break;

	    case E_BYTE_ARRAY_STOP:
		if (!(s->block[id] = cram_new_block(EXTERNAL, id)))
		    return -1;
		h->codecs[id]->byte_array_stop.content_id = id;
		break;

	    case E_BYTE_ARRAY_LEN: {
		cram_codec *cc;

		cc = h->codecs[id]->e_byte_array_len.len_codec;
		if (cc->codec == E_EXTERNAL) {
		    int eid = cc->external.content_id;
		    if (!(s->block[eid] = cram_new_block(EXTERNAL, eid)))
			return -1;
		    cc->external.content_id = eid;
		    cc->out = s->block[eid];
		}

		cc = h->codecs[id]->e_byte_array_len.val_codec;
		if (cc->codec == E_EXTERNAL) {
		    int eid = cc->external.content_id;
		    if (!s->block[eid])
			if (!(s->block[eid] = cram_new_block(EXTERNAL, eid)))
			    return -1;
		    cc->external.content_id = eid;
		    cc->out = s->block[eid];
		}
		break;
	    }
	    default:
		break;
	    }
	} else {
	    if (!(id == DS_BB && !h->codecs[DS_BB]))
		s->block[id] = s->block[0];
	}
	if (h->codecs[id])
	    h->codecs[id]->out = s->block[id];
    }

    /*
     * Add in the external tag blocks too.
     */
    if (c->tags_used) {
	int n;
	s->hdr->num_blocks = DS_END;
	for (n = 0; n < s->naux_block; n++)
	    s->block[s->hdr->num_blocks++] = s->aux_block[n];
    }

    /* Encode reads */
    last_pos = s->hdr->ref_seq_start;
    for (rec = 0; rec < s->hdr->num_records; rec++) {
	cram_record *cr = &s->crecs[rec];
	if (cram_encode_slice_read(fd, c, h, s, cr, &last_pos) == -1)
	    return -1;
    }

    s->block[0]->uncomp_size = s->block[0]->byte + (s->block[0]->bit < 7);
    s->block[0]->comp_size = s->block[0]->uncomp_size;

    // Make sure the fixed blocks point to the correct sources
    s->block[DS_IN] = s->base_blk; s->base_blk = NULL;
    s->block[DS_QS] = s->qual_blk; s->qual_blk = NULL;
    s->block[DS_RN] = s->name_blk; s->name_blk = NULL;
    s->block[DS_SC] = s->soft_blk; s->soft_blk = NULL;

    // Ensure block sizes are up to date.
    for (id = 1; id < s->hdr->num_blocks; id++) {
	if (!s->block[id] || s->block[id] == s->block[0])
	    continue;

	if (s->block[id]->uncomp_size == 0)
	    BLOCK_UPLEN(s->block[id]);
    }

    // Compress it all
    if (cram_compress_slice(fd, c, s) == -1)
	return -1;

    // Collapse empty blocks and create hdr_block
    {
	int i, j;

	s->hdr->block_content_ids = realloc(s->hdr->block_content_ids,
					    s->hdr->num_blocks * sizeof(int32_t));
	if (!s->hdr->block_content_ids)
	    return -1;

	for (i = j = 1; i < s->hdr->num_blocks; i++) {
	    if (!s->block[i] || s->block[i] == s->block[0])
		continue;
	    if (s->block[i]->uncomp_size == 0) {
		cram_free_block(s->block[i]);
		s->block[i] = NULL;
		continue;
	    }
	    s->block[j] = s->block[i];
	    s->hdr->block_content_ids[j-1] = s->block[i]->content_id;
	    j++;
	}
	s->hdr->num_content_ids = j-1;
	s->hdr->num_blocks = j;

	if (!(s->hdr_block = cram_encode_slice_header(fd, s)))
	    return -1;
    }

    return r ? -1 : 0;
}

 /*
 * Returns the number of expected read names for this record.
 */
static int expected_template_count(bam_seq_t *b) {
    int expected = bam_flag(b) & BAM_FPAIRED ? 2 : 1;

    uint8_t *TC = (uint8_t *)bam_aux_get(b, "TC");
    if (TC) {
	int n = bam_aux2i(TC);
	if (expected < n)
	    expected = n;
    }

    if (!TC && bam_aux_get(b, "SA")) {
	// We could count the semicolons, but we'd have to do this for
	// read1, read2 and read(not-1-or-2) combining the results
	// together.  This is a cheap and safe alternative for now.
	expected = INT_MAX;
    }

    return expected;
}

/*
 * Lossily reject read names.
 *
 * The rule here is that if all reads for this template reside in the
 * same slice then we can lose the name.  Otherwise we keep them as we
 * do not know when (or if) the other reads will turn up.
 *
 * Note there may be only 1 read (non-paired library) or more than 2
 * reads (paired library with supplementary reads), or other weird
 * setups.  We need to know how many are expected.  Ways to guess:
 *
 * - Flags (0x1 - has > 1 read)
 * - TC aux field (not mandatory)
 * - SA tags (count semicolons, NB per fragment so sum - hard)
 * - RNEXT/PNEXT uniqueness count. (not implemented, tricky)
 *
 * Returns 0 on success
 *        -1 on failure
 */
static int lossy_read_names(cram_fd *fd, cram_container *c, cram_slice *s,
			    int bam_start) {
    int r1, r2, ret = -1;

    // Initialise cram_flags
    for (r2 = 0; r2 < s->hdr->num_records; r2++)
	s->crecs[r2].cram_flags = 0;

    if (!fd->lossy_read_names)
	return 0;

    khash_t(m_s2u64) *names = kh_init(m_s2u64);
    if (!names)
	goto fail;

    // 1: Iterate through names to count frequency
    for (r1 = bam_start, r2 = 0; r2 < s->hdr->num_records; r1++, r2++) {
	//cram_record *cr = &s->crecs[r2];
	bam_seq_t *b = c->bams[r1];
	khint_t k;
	int n;
	uint64_t e;
	union {
	    uint64_t i64;
	    struct {
		int32_t e,c; // expected & observed counts.
	    };
	} u;

	e = expected_template_count(b);
	u.e = e; u.c = 1;

	k = kh_put(m_s2u64, names, bam_name(b), &n);
	if (n == -1)
	    goto fail;

	if (n == 0) {
	    // not a new name
	    u.i64 = kh_val(names, k);
	    if (u.e != e) {
		// different expectation or already hit the max
		//fprintf(stderr, "Err computing no. %s recs\n", bam_name(b));
		kh_val(names, k) = 0;
	    } else {
		u.c++;
		if (u.e == u.c) {
		    // Reached expected count.
		    kh_val(names, k) = -1;
		} else {
		    kh_val(names, k) = u.i64;
		}
	    }
	} else {
	    // new name
	    kh_val(names, k) = u.i64;
	}
    }

    // 2: Remove names if all present (hd.i == -1)
    for (r1 = bam_start, r2 = 0; r2 < s->hdr->num_records; r1++, r2++) {
	cram_record *cr = &s->crecs[r2];
	bam_seq_t *b = c->bams[r1];
	khint_t k;

	k = kh_get(m_s2u64, names, bam_name(b));

	if (k == kh_end(names))
	    goto fail;

	if (kh_val(names, k) == -1)
	    cr->cram_flags = CRAM_FLAG_DISCARD_NAME;
    }

    ret = 0;
 fail: // ret==-1

    if (names)
	kh_destroy(m_s2u64, names);

    return ret;
}

/*
 * Adds the reading names.  We do this here as a separate pass rather
 * than per record in the process_one_read calls as that function can
 * go back and change the CRAM_FLAG_DETACHED status of a previously
 * processed read if it subsequently determines the TLEN field is
 * incorrect.  Given DETACHED reads always try to decode read names,
 * we need to know their status before generating the read-name block.
 *
 * Output is an update s->name_blk, and cr->name / cr->name_len
 * fields.
 */
static void add_read_names(cram_fd *fd, cram_container *c, cram_slice *s,
			   int bam_start) {
    int r1, r2;
    int keep_names = !fd->lossy_read_names;

    for (r1 = bam_start, r2 = 0;
	 r1 < c->curr_c_rec && r2 < s->hdr->num_records;
	 r1++, r2++) {
	cram_record *cr = &s->crecs[r2];
	bam_seq_t *b = c->bams[r1];

	cr->name        = BLOCK_SIZE(s->name_blk);
	if ((cr->cram_flags & CRAM_FLAG_DETACHED) || keep_names) {
	    BLOCK_APPEND(s->name_blk, bam_name(b), bam_name_len(b));
	    cr->name_len    = bam_name_len(b);
	} else {
	    // Can only discard duplicate names if not detached
	    cr->name_len = 0;
	}
	cram_stats_add(c->stats[DS_RN], cr->name_len);
    }
}

/*
 * Encodes all slices in a container into blocks.
 * Returns 0 on success
 *        -1 on failure
 */
int cram_encode_container(cram_fd *fd, cram_container *c) {
    int i, j, slice_offset;
    cram_block_compression_hdr *h = c->comp_hdr;
    cram_block *c_hdr;
    int multi_ref = 0;
    int r1, r2, sn, nref;
    spare_bams *spares;

    /* Cache references up-front if we have unsorted access patterns */
    pthread_mutex_lock(&fd->ref_lock);
    nref = fd->refs->nref;
    pthread_mutex_unlock(&fd->ref_lock);

    if (!fd->no_ref && c->refs_used) {
	for (i = 0; i < nref; i++) {
	    if (c->refs_used[i])
		cram_get_ref(fd, i, 1, 0);
	}
    }

    /* To create M5 strings */
    /* Fetch reference sequence */
    if (!fd->no_ref) {
	bam_seq_t *b = c->bams[0];
	char *ref;

	ref = cram_get_ref(fd, bam_ref(b), 1, 0);
	if (!ref && bam_ref(b) >= 0) {
	    fprintf(stderr, "Failed to load reference #%d\n", bam_ref(b));
	    return -1;
	}
	if ((c->ref_id = bam_ref(b)) >= 0) {
	    c->ref_seq_id = c->ref_id;
	    c->ref       = fd->refs->ref_id[c->ref_seq_id]->seq;
	    c->ref_start = 1;
	    c->ref_end   = fd->refs->ref_id[c->ref_seq_id]->length;
	} else {
	    c->ref_seq_id = c->ref_id; // FIXME remove one var!
	}
    } else {
	c->ref_id = bam_ref(c->bams[0]);
	cram_ref_incr(fd->refs, c->ref_id);
	c->ref_seq_id = c->ref_id;
    }

    /* Turn bams into cram_records and gather basic stats */
    for (r1 = sn = 0; r1 < c->curr_c_rec; sn++) {
	cram_slice *s = c->slices[sn];
	int first_base = INT_MAX, last_base = INT_MIN;

	int r1_start = r1;

	assert(sn < c->curr_slice);

	// Discover which read names *may* be safely removed.
	// Ie which ones have all their records in this slice.
	if (lossy_read_names(fd, c, s, r1_start) != 0)
	    return -1;

<<<<<<< HEAD
	// Iterate through records creating the cram blocks for some
	// fields and just gathering stats for others.
	for (r2 = 0; r1 < c->curr_c_rec && r2 < c->max_rec; r1++, r2++) {
=======
	for (r2 = 0; r1 < c->curr_c_rec && r2 < s->hdr->num_records; r1++, r2++) {
>>>>>>> 7bf85c25
	    cram_record *cr = &s->crecs[r2];
	    bam_seq_t *b = c->bams[r1];

	    /* If multi-ref we need to cope with changing reference per seq */
	    if (c->multi_seq && !fd->no_ref) {
		if (bam_ref(b) != c->ref_seq_id && bam_ref(b) >= 0) {
		    if (c->ref_seq_id >= 0)
			cram_ref_decr(fd->refs, c->ref_seq_id);

		    if (!cram_get_ref(fd, bam_ref(b), 1, 0)) {
			fprintf(stderr, "Failed to load reference #%d\n",
				bam_ref(b));
			return -1;
		    }

		    c->ref_seq_id = bam_ref(b); // overwritten later by -2
		    if (!fd->refs->ref_id[c->ref_seq_id]->seq)
			return -1;
		    c->ref       = fd->refs->ref_id[c->ref_seq_id]->seq;
		    c->ref_start = 1;
		    c->ref_end   = fd->refs->ref_id[c->ref_seq_id]->length;
		}
	    }

	    if (process_one_read(fd, c, s, cr, b, r2) != 0)
		return -1;

	    if (first_base > cr->apos)
		first_base = cr->apos;

	    if (last_base < cr->aend)
		last_base = cr->aend;
	}

	// Process_one_read doesn't add read names as it can change
	// its mind during the loop on the CRAM_FLAG_DETACHED setting
	// of earlier records (if it detects the auto-generation of
	// TLEN is incorrect).  This affects which read-names can be
	// lossily compressed, so we do these in another pass.
	add_read_names(fd, c, s, r1_start);

	if (c->multi_seq) {
	    s->hdr->ref_seq_id    = -2;
	    s->hdr->ref_seq_start = 0;
	    s->hdr->ref_seq_span  = 0;
	} else {
	    s->hdr->ref_seq_id    = c->ref_id;
	    s->hdr->ref_seq_start = first_base;
	    s->hdr->ref_seq_span  = MAX(0, last_base - first_base + 1);
	}
	s->hdr->num_records = r2;

	// Processed a slice, now stash the aux blocks so the next
	// slice can start aggregating them from the start again.
	if (c->tags_used->n_occupied) {
	    int ntags = c->tags_used->n_occupied;
	    s->aux_block = calloc(ntags, sizeof(*s->aux_block));
	    if (!s->aux_block)
		return -1;
	    
	    khint_t k;

	    s->naux_block = 0;
	    for (k = kh_begin(c->tags_used); k != kh_end(c->tags_used); k++) {
		if (!kh_exist(c->tags_used, k))
		    continue;

		cram_tag_map *tm = kh_val(c->tags_used, k);
		if (!tm->blk) continue;
		s->aux_block[s->naux_block++] = tm->blk;
		tm->blk = NULL;
	    }
	    assert(s->naux_block <= c->tags_used->n_occupied);
	}
    }

    if (c->multi_seq && !fd->no_ref) {
	if (c->ref_seq_id >= 0)
	    cram_ref_decr(fd->refs, c->ref_seq_id);
    }

    /* Link our bams[] array onto the spare bam list for reuse */
    spares = malloc(sizeof(*spares));
    pthread_mutex_lock(&fd->bam_list_lock);
    spares->bams = c->bams;
    spares->next = fd->bl;
    fd->bl = spares;
    pthread_mutex_unlock(&fd->bam_list_lock);
    c->bams = NULL;

    /* Detect if a multi-seq container */
    cram_stats_encoding(fd, c->stats[DS_RI]);
    multi_ref = c->stats[DS_RI]->nvals > 1;

    if (multi_ref) {
	if (fd->verbose)
	    fprintf(stderr, "Multi-ref container\n");
	c->ref_seq_id = -2;
	c->ref_seq_start = 0;
	c->ref_seq_span = 0;
    }


    /* Compute MD5s */
    for (i = 0; i < c->curr_slice; i++) {
	cram_slice *s = c->slices[i];
	
	if (CRAM_MAJOR_VERS(fd->version) != 1) {
	    if (s->hdr->ref_seq_id >= 0 && c->multi_seq == 0 && !fd->no_ref) {
		hts_md5_context *md5 = hts_md5_init();
		if (!md5)
		    return -1;
		hts_md5_update(md5,
			   c->ref + s->hdr->ref_seq_start - c->ref_start,
			   s->hdr->ref_seq_span);
		hts_md5_final(s->hdr->md5, md5);
		hts_md5_destroy(md5);
	    } else {
		memset(s->hdr->md5, 0, 16);
	    }
	}
    }

    c->num_records = 0;
    c->num_blocks = 1; // cram_block_compression_hdr
    c->length = 0;

    //fprintf(stderr, "=== BF ===\n");
    h->codecs[DS_BF] = cram_encoder_init(cram_stats_encoding(fd, c->stats[DS_BF]),
					 c->stats[DS_BF], E_INT, NULL,
					 fd->version);

    //fprintf(stderr, "=== CF ===\n");
    h->codecs[DS_CF] = cram_encoder_init(cram_stats_encoding(fd, c->stats[DS_CF]),
					 c->stats[DS_CF], E_INT, NULL,
					 fd->version);
//    fprintf(stderr, "=== RN ===\n");
//    h->codecs[DS_RN] = cram_encoder_init(cram_stats_encoding(fd, c->stats[DS_RN]),
//				    c->stats[DS_RN], E_BYTE_ARRAY, NULL,
//				    fd->version);

    //fprintf(stderr, "=== AP ===\n");
    if (c->pos_sorted) {
	h->codecs[DS_AP] = cram_encoder_init(cram_stats_encoding(fd, c->stats[DS_AP]),
					     c->stats[DS_AP], E_INT, NULL,
					     fd->version);
    } else {
	int p[2] = {0, c->max_apos};
	h->codecs[DS_AP] = cram_encoder_init(E_BETA, NULL, E_INT, p,
					     fd->version);
    }

    //fprintf(stderr, "=== RG ===\n");
    h->codecs[DS_RG] = cram_encoder_init(cram_stats_encoding(fd, c->stats[DS_RG]),
					 c->stats[DS_RG], E_INT, NULL,
					 fd->version);

    //fprintf(stderr, "=== MQ ===\n");
    h->codecs[DS_MQ] = cram_encoder_init(cram_stats_encoding(fd, c->stats[DS_MQ]),
					 c->stats[DS_MQ], E_INT, NULL,
					 fd->version);

    //fprintf(stderr, "=== NS ===\n");
    h->codecs[DS_NS] = cram_encoder_init(cram_stats_encoding(fd, c->stats[DS_NS]),
					 c->stats[DS_NS], E_INT, NULL,
					 fd->version);

    //fprintf(stderr, "=== MF ===\n");
    h->codecs[DS_MF] = cram_encoder_init(cram_stats_encoding(fd, c->stats[DS_MF]),
					 c->stats[DS_MF], E_INT, NULL,
					 fd->version);

    //fprintf(stderr, "=== TS ===\n");
    h->codecs[DS_TS] = cram_encoder_init(cram_stats_encoding(fd, c->stats[DS_TS]),
					 c->stats[DS_TS], E_INT, NULL,
					 fd->version);
    //fprintf(stderr, "=== NP ===\n");
    h->codecs[DS_NP] = cram_encoder_init(cram_stats_encoding(fd, c->stats[DS_NP]),
					 c->stats[DS_NP], E_INT, NULL,
					 fd->version);
    //fprintf(stderr, "=== NF ===\n");
    h->codecs[DS_NF] = cram_encoder_init(cram_stats_encoding(fd, c->stats[DS_NF]),
					 c->stats[DS_NF], E_INT, NULL,
					 fd->version);

    //fprintf(stderr, "=== RL ===\n");
    h->codecs[DS_RL] = cram_encoder_init(cram_stats_encoding(fd, c->stats[DS_RL]),
					 c->stats[DS_RL], E_INT, NULL,
					 fd->version);

    //fprintf(stderr, "=== FN ===\n");
    h->codecs[DS_FN] = cram_encoder_init(cram_stats_encoding(fd, c->stats[DS_FN]),
					 c->stats[DS_FN], E_INT, NULL,
					 fd->version);

    //fprintf(stderr, "=== FC ===\n");
    h->codecs[DS_FC] = cram_encoder_init(cram_stats_encoding(fd, c->stats[DS_FC]),
					 c->stats[DS_FC], E_BYTE, NULL,
					 fd->version);

    //fprintf(stderr, "=== FP ===\n");
    h->codecs[DS_FP] = cram_encoder_init(cram_stats_encoding(fd, c->stats[DS_FP]),
					 c->stats[DS_FP], E_INT, NULL,
					 fd->version);

    //fprintf(stderr, "=== DL ===\n");
    h->codecs[DS_DL] = cram_encoder_init(cram_stats_encoding(fd, c->stats[DS_DL]),
					 c->stats[DS_DL], E_INT, NULL,
					 fd->version);

    //fprintf(stderr, "=== BA ===\n");
    h->codecs[DS_BA] = cram_encoder_init(cram_stats_encoding(fd, c->stats[DS_BA]),
					 c->stats[DS_BA], E_BYTE, NULL,
					 fd->version);

    if (CRAM_MAJOR_VERS(fd->version) >= 3) {
	cram_byte_array_len_encoder e;

	e.len_encoding = E_EXTERNAL;
	e.len_dat = (void *)DS_BB_len;
	//e.len_dat = (void *)DS_BB;

	e.val_encoding = E_EXTERNAL;
	e.val_dat = (void *)DS_BB;

	h->codecs[DS_BB] = cram_encoder_init(E_BYTE_ARRAY_LEN, NULL,
					     E_BYTE_ARRAY, (void *)&e,
					     fd->version);
    } else {
	h->codecs[DS_BB] = NULL;
    }

    //fprintf(stderr, "=== BS ===\n");
    h->codecs[DS_BS] = cram_encoder_init(cram_stats_encoding(fd, c->stats[DS_BS]),
					 c->stats[DS_BS], E_BYTE, NULL,
					 fd->version);

    if (CRAM_MAJOR_VERS(fd->version) == 1) {
	h->codecs[DS_TL] = NULL;
	h->codecs[DS_RI] = NULL;
	h->codecs[DS_RS] = NULL;
	h->codecs[DS_PD] = NULL;
	h->codecs[DS_HC] = NULL;
	h->codecs[DS_SC] = NULL;

	//fprintf(stderr, "=== TC ===\n");
	h->codecs[DS_TC] = cram_encoder_init(cram_stats_encoding(fd, c->stats[DS_TC]),
					     c->stats[DS_TC], E_BYTE, NULL,
					     fd->version);

    //fprintf(stderr, "=== TN ===\n");
	h->codecs[DS_TN] = cram_encoder_init(cram_stats_encoding(fd, c->stats[DS_TN]),
					     c->stats[DS_TN], E_INT, NULL,
					     fd->version);
    } else {
	h->codecs[DS_TC] = NULL;
	h->codecs[DS_TN] = NULL;

	//fprintf(stderr, "=== TL ===\n");
	h->codecs[DS_TL] = cram_encoder_init(cram_stats_encoding(fd, c->stats[DS_TL]),
					     c->stats[DS_TL], E_INT, NULL,
					     fd->version);


	//fprintf(stderr, "=== RI ===\n");
	h->codecs[DS_RI] = cram_encoder_init(cram_stats_encoding(fd, c->stats[DS_RI]),
					     c->stats[DS_RI], E_INT, NULL,
					     fd->version);

	//fprintf(stderr, "=== RS ===\n");
	h->codecs[DS_RS] = cram_encoder_init(cram_stats_encoding(fd, c->stats[DS_RS]),
					     c->stats[DS_RS], E_INT, NULL,
					     fd->version);

	//fprintf(stderr, "=== PD ===\n");
	h->codecs[DS_PD] = cram_encoder_init(cram_stats_encoding(fd, c->stats[DS_PD]),
					     c->stats[DS_PD], E_INT, NULL,
					     fd->version);

	//fprintf(stderr, "=== HC ===\n");
	h->codecs[DS_HC] = cram_encoder_init(cram_stats_encoding(fd, c->stats[DS_HC]),
					     c->stats[DS_HC], E_INT, NULL,
					     fd->version);

	//fprintf(stderr, "=== SC ===\n");
	if (1) {
	    int i2[2] = {0, DS_SC};

	    h->codecs[DS_SC] = cram_encoder_init(E_BYTE_ARRAY_STOP, NULL,
						 E_BYTE_ARRAY, (void *)i2,
						 fd->version);
	} else {
	    // Appears to be no practical benefit to using this method,
	    // but it may work better if we start mixing SC, IN and BB
	    // elements into the same external block.
	    cram_byte_array_len_encoder e;

	    e.len_encoding = E_EXTERNAL;
	    e.len_dat = (void *)DS_SC_len;

	    e.val_encoding = E_EXTERNAL;
	    e.val_dat = (void *)DS_SC;

	    h->codecs[DS_SC] = cram_encoder_init(E_BYTE_ARRAY_LEN, NULL,
						 E_BYTE_ARRAY, (void *)&e,
						 fd->version);
	}
    }
    
    //fprintf(stderr, "=== IN ===\n");
    {
	int i2[2] = {0, DS_IN};
	h->codecs[DS_IN] = cram_encoder_init(E_BYTE_ARRAY_STOP, NULL,
					     E_BYTE_ARRAY, (void *)i2,
					     fd->version);
    }

    h->codecs[DS_QS] = cram_encoder_init(E_EXTERNAL, NULL, E_BYTE,
					 (void *)DS_QS,
					 fd->version);
    {
	int i2[2] = {0, DS_RN};
	h->codecs[DS_RN] = cram_encoder_init(E_BYTE_ARRAY_STOP, NULL,
					     E_BYTE_ARRAY, (void *)i2,
					     fd->version);
    }


    /* Encode slices */
    for (i = 0; i < c->curr_slice; i++) {
	if (fd->verbose)
	    fprintf(stderr, "Encode slice %d\n", i);

	if (cram_encode_slice(fd, c, h, c->slices[i]) != 0)
	    return -1;
    }

    /* Create compression header */
    {
	h->ref_seq_id    = c->ref_seq_id;
	h->ref_seq_start = c->ref_seq_start;
	h->ref_seq_span  = c->ref_seq_span;
	h->num_records   = c->num_records;
	
	h->mapped_qs_included = 0;   // fixme
	h->unmapped_qs_included = 0; // fixme
	h->AP_delta = c->pos_sorted;
	// h->...  fixme
	memcpy(h->substitution_matrix, CRAM_SUBST_MATRIX, 20);

	if (!(c_hdr = cram_encode_compression_header(fd, c, h)))
	    return -1;
    }

    /* Compute landmarks */
    /* Fill out slice landmarks */
    c->num_landmarks = c->curr_slice;
    c->landmark = malloc(c->num_landmarks * sizeof(*c->landmark));
    if (!c->landmark)
	return -1;

    /*
     * Slice offset starts after the first block, so we need to simulate
     * writing it to work out the correct offset
     */
    {
	slice_offset = c_hdr->method == RAW
	    ? c_hdr->uncomp_size
	    : c_hdr->comp_size;
	slice_offset += 2 + 4*(CRAM_MAJOR_VERS(fd->version) >= 3) +
	    itf8_size(c_hdr->content_id) +
	    itf8_size(c_hdr->comp_size) +
	    itf8_size(c_hdr->uncomp_size);
    }

    c->ref_seq_id    = c->slices[0]->hdr->ref_seq_id;
    c->ref_seq_start = c->slices[0]->hdr->ref_seq_start;
    c->ref_seq_span  = c->slices[0]->hdr->ref_seq_span;
    for (i = 0; i < c->curr_slice; i++) {
	cram_slice *s = c->slices[i];
	
	c->num_blocks += s->hdr->num_blocks + 1; // slice header
	c->landmark[i] = slice_offset;

	if (s->hdr->ref_seq_start + s->hdr->ref_seq_span >
	    c->ref_seq_start + c->ref_seq_span) {
	    c->ref_seq_span = s->hdr->ref_seq_start + s->hdr->ref_seq_span
		- c->ref_seq_start;
	}
	
	slice_offset += s->hdr_block->method == RAW
	    ? s->hdr_block->uncomp_size
	    : s->hdr_block->comp_size;

	slice_offset += 2 + 4*(CRAM_MAJOR_VERS(fd->version) >= 3) +
	    itf8_size(s->hdr_block->content_id) +
	    itf8_size(s->hdr_block->comp_size) +
	    itf8_size(s->hdr_block->uncomp_size);

	for (j = 0; j < s->hdr->num_blocks; j++) {
	    slice_offset += 2 + 4*(CRAM_MAJOR_VERS(fd->version) >= 3) +
		itf8_size(s->block[j]->content_id) +
		itf8_size(s->block[j]->comp_size) +
		itf8_size(s->block[j]->uncomp_size);

	    slice_offset += s->block[j]->method == RAW
		? s->block[j]->uncomp_size
		: s->block[j]->comp_size;
	}
    }
    c->length += slice_offset; // just past the final slice

    c->comp_hdr_block = c_hdr;

    if (c->ref_seq_id >= 0) {
	cram_ref_decr(fd->refs, c->ref_seq_id);
    }

    /* Cache references up-front if we have unsorted access patterns */
    if (!fd->no_ref && c->refs_used) {
	for (i = 0; i < fd->refs->nref; i++) {
	    if (c->refs_used[i])
		cram_ref_decr(fd->refs, i);
	}
    }

    return 0;
}


/*
 * Adds a feature code to a read within a slice. For purposes of minimising
 * memory allocations and fragmentation we have one array of features for all
 * reads within the slice. We return the index into this array for this new
 * feature.
 *
 * Returns feature index on success
 *         -1 on failure.
 */
static int cram_add_feature(cram_container *c, cram_slice *s,
			    cram_record *r, cram_feature *f) {
    if (s->nfeatures >= s->afeatures) {
	s->afeatures = s->afeatures ? s->afeatures*2 : 1024;
	s->features = realloc(s->features, s->afeatures*sizeof(*s->features));
	if (!s->features)
	    return -1;
    }

    if (!r->nfeature++) {
	r->feature = s->nfeatures;
	cram_stats_add(c->stats[DS_FP], f->X.pos);
    } else {
	cram_stats_add(c->stats[DS_FP],
		       f->X.pos - s->features[r->feature + r->nfeature-2].X.pos);
    }
    cram_stats_add(c->stats[DS_FC], f->X.code);

    s->features[s->nfeatures++] = *f;

    return 0;
}

static int cram_add_substitution(cram_fd *fd, cram_container *c,
				 cram_slice *s, cram_record *r,
				 int pos, char base, char qual, char ref) {
    cram_feature f;

    // seq=ACGTN vs ref=ACGT or seq=ACGT vs ref=ACGTN
    if (fd->L2[(uc)base]<4 || (fd->L2[(uc)base]<5 && fd->L2[(uc)ref]<4)) {
	f.X.pos = pos+1;
	f.X.code = 'X';
	f.X.base = fd->cram_sub_matrix[ref&0x1f][base&0x1f];
	cram_stats_add(c->stats[DS_BS], f.X.base);
    } else {
	f.B.pos = pos+1;
	f.B.code = 'B';
	f.B.base = base;
	f.B.qual = qual;
	cram_stats_add(c->stats[DS_BA], f.B.base);
	cram_stats_add(c->stats[DS_QS], f.B.qual);
	BLOCK_APPEND_CHAR(s->qual_blk, qual);
    }
    return cram_add_feature(c, s, r, &f);
}

static int cram_add_bases(cram_fd *fd, cram_container *c,
			  cram_slice *s, cram_record *r,
			  int pos, int len, char *base) {
    cram_feature f;

    f.b.pos = pos+1;
    f.b.code = 'b';
    f.b.seq_idx = base - (char *)BLOCK_DATA(s->seqs_blk);
    f.b.len = len;

    return cram_add_feature(c, s, r, &f);
}

static int cram_add_base(cram_fd *fd, cram_container *c,
			 cram_slice *s, cram_record *r,
			 int pos, char base, char qual) {
    cram_feature f;
    f.B.pos = pos+1;
    f.B.code = 'B';
    f.B.base = base;
    f.B.qual = qual;
    cram_stats_add(c->stats[DS_BA], base);
    cram_stats_add(c->stats[DS_QS], qual);
    BLOCK_APPEND_CHAR(s->qual_blk, qual);
    return cram_add_feature(c, s, r, &f);
}

static int cram_add_quality(cram_fd *fd, cram_container *c,
			    cram_slice *s, cram_record *r,
			    int pos, char qual) {
    cram_feature f;
    f.Q.pos = pos+1;
    f.Q.code = 'Q';
    f.Q.qual = qual;
    cram_stats_add(c->stats[DS_QS], qual);
    BLOCK_APPEND_CHAR(s->qual_blk, qual);
    return cram_add_feature(c, s, r, &f);
}

static int cram_add_deletion(cram_container *c, cram_slice *s, cram_record *r,
			     int pos, int len, char *base) {
    cram_feature f;
    f.D.pos = pos+1;
    f.D.code = 'D';
    f.D.len = len;
    cram_stats_add(c->stats[DS_DL], len);
    return cram_add_feature(c, s, r, &f);
}

static int cram_add_softclip(cram_container *c, cram_slice *s, cram_record *r,
			     int pos, int len, char *base, int version) {
    cram_feature f;
    f.S.pos = pos+1;
    f.S.code = 'S';
    f.S.len = len;
    switch (CRAM_MAJOR_VERS(version)) {
    case 1:
	f.S.seq_idx = BLOCK_SIZE(s->base_blk);
	BLOCK_APPEND(s->base_blk, base, len);
	BLOCK_APPEND_CHAR(s->base_blk, '\0');
	break;

    case 2:
    default:
	f.S.seq_idx = BLOCK_SIZE(s->soft_blk);
	if (base) {
	    BLOCK_APPEND(s->soft_blk, base, len);
	} else {
	    int i;
	    for (i = 0; i < len; i++)
		BLOCK_APPEND_CHAR(s->soft_blk, 'N');
	}
	BLOCK_APPEND_CHAR(s->soft_blk, '\0');
	break;

//    default:
//	// v3.0 onwards uses BB data-series
//	f.S.seq_idx = BLOCK_SIZE(s->soft_blk);
    }
    return cram_add_feature(c, s, r, &f);
}

static int cram_add_hardclip(cram_container *c, cram_slice *s, cram_record *r,
			     int pos, int len, char *base) {
    cram_feature f;
    f.S.pos = pos+1;
    f.S.code = 'H';
    f.S.len = len;
    cram_stats_add(c->stats[DS_HC], len);
    return cram_add_feature(c, s, r, &f);
}

static int cram_add_skip(cram_container *c, cram_slice *s, cram_record *r,
			     int pos, int len, char *base) {
    cram_feature f;
    f.S.pos = pos+1;
    f.S.code = 'N';
    f.S.len = len;
    cram_stats_add(c->stats[DS_RS], len);
    return cram_add_feature(c, s, r, &f);
}

static int cram_add_pad(cram_container *c, cram_slice *s, cram_record *r,
			     int pos, int len, char *base) {
    cram_feature f;
    f.S.pos = pos+1;
    f.S.code = 'P';
    f.S.len = len;
    cram_stats_add(c->stats[DS_PD], len);
    return cram_add_feature(c, s, r, &f);
}

static int cram_add_insertion(cram_container *c, cram_slice *s, cram_record *r,
			      int pos, int len, char *base) {
    cram_feature f;
    f.I.pos = pos+1;
    if (len == 1) {
	char b = base ? *base : 'N';
	f.i.code = 'i';
	f.i.base = b;
	cram_stats_add(c->stats[DS_BA], b);
    } else {
	f.I.code = 'I';
	f.I.len = len;
	f.S.seq_idx = BLOCK_SIZE(s->base_blk);
	if (base) {
	    BLOCK_APPEND(s->base_blk, base, len);
	} else {
	    int i;
	    for (i = 0; i < len; i++)
		BLOCK_APPEND_CHAR(s->base_blk, 'N');
	}
	BLOCK_APPEND_CHAR(s->base_blk, '\0');
    }
    return cram_add_feature(c, s, r, &f);
}

/*
 * Encodes auxiliary data.
 * Returns the read-group parsed out of the BAM aux fields on success
 *         NULL on failure or no rg present (FIXME)
 */
static char *cram_encode_aux_1_0(cram_fd *fd, bam_seq_t *b, cram_container *c,
				 cram_slice *s, cram_record *cr) {
    char *aux, *tmp, *rg = NULL;
    int aux_size = bam_blk_size(b) -
	((char *)bam_aux(b) - (char *)&bam_ref(b));
	
    /* Worst case is 1 nul char on every ??:Z: string, so +33% */
    BLOCK_GROW(s->aux_blk, aux_size*1.34+1);
    tmp = (char *)BLOCK_END(s->aux_blk);

    aux = (char *)bam_aux(b);
    cr->TN_idx = s->nTN;

    while (aux[0] != 0) {
	int32_t i32;
	int r;

	if (aux[0] == 'R' && aux[1] == 'G' && aux[2] == 'Z') {
	    rg = &aux[3];
	    while (*aux++);
	    continue;
	}
	if (aux[0] == 'M' && aux[1] == 'D' && aux[2] == 'Z') {
	    while (*aux++);
	    continue;
	}
	if (aux[0] == 'N' && aux[1] == 'M') {
	    switch(aux[2]) {
	    case 'A': case 'C': case 'c': aux+=4; break;
	    case 'I': case 'i': case 'f': aux+=7; break;
	    default:
		fprintf(stderr, "Unhandled type code for NM tag\n");
		return NULL;
	    }
	    continue;
	}

	cr->ntags++;

	i32 = (aux[0]<<16) | (aux[1]<<8) | aux[2];
	kh_put(m_tagmap, c->tags_used, i32, &r);
	if (-1 == r)
	    return NULL;

	if (s->nTN >= s->aTN) {
	    s->aTN = s->aTN ? s->aTN*2 : 1024;
	    if (!(s->TN = realloc(s->TN, s->aTN * sizeof(*s->TN))))
		return NULL;
	}
	s->TN[s->nTN++] = i32;
	cram_stats_add(c->stats[DS_TN], i32);

	switch(aux[2]) {
	case 'A': case 'C': case 'c':
	    aux+=3; //*tmp++=*aux++; *tmp++=*aux++; *tmp++=*aux++;
	    *tmp++=*aux++;
	    break;

	case 'S': case 's':
	    aux+=3; //*tmp++=*aux++; *tmp++=*aux++; *tmp++=*aux++;
	    *tmp++=*aux++; *tmp++=*aux++;
	    break;

	case 'I': case 'i': case 'f':
	    aux+=3; //*tmp++=*aux++; *tmp++=*aux++; *tmp++=*aux++;
	    *tmp++=*aux++; *tmp++=*aux++; *tmp++=*aux++; *tmp++=*aux++;
	    break;

	case 'd':
	    aux+=3; //*tmp++=*aux++; *tmp++=*aux++; *tmp++=*aux++;
	    *tmp++=*aux++; *tmp++=*aux++; *tmp++=*aux++; *tmp++=*aux++;
	    *tmp++=*aux++; *tmp++=*aux++; *tmp++=*aux++; *tmp++=*aux++;
	    break;

	case 'Z': case 'H':
	    aux+=3; //*tmp++=*aux++; *tmp++=*aux++; *tmp++=*aux++;
	    while ((*tmp++=*aux++));
	    *tmp++ = '\t'; // stop byte
	    break;

	case 'B': {
	    int type = aux[3], blen;
	    uint32_t count = (uint32_t)((((unsigned char *)aux)[4]<< 0) +
					(((unsigned char *)aux)[5]<< 8) +
					(((unsigned char *)aux)[6]<<16) +
					(((unsigned char *)aux)[7]<<24));
	    // skip TN field
	    aux+=3; //*tmp++=*aux++; *tmp++=*aux++; *tmp++=*aux++;

	    // We use BYTE_ARRAY_LEN with external length, so store that first
	    switch (type) {
	    case 'c': case 'C':
		blen = count;
		break;
	    case 's': case 'S':
		blen = 2*count;
		break;
	    case 'i': case 'I': case 'f':
		blen = 4*count;
		break;
	    default:
		fprintf(stderr, "Unknown sub-type '%c' for aux type 'B'\n",
			type);
		return NULL;
		    
	    }

	    tmp += itf8_put(tmp, blen+5);

	    *tmp++=*aux++; // sub-type & length
	    *tmp++=*aux++; *tmp++=*aux++; *tmp++=*aux++; *tmp++=*aux++;

	    // The tag data itself
	    memcpy(tmp, aux, blen); tmp += blen; aux += blen;

	    //cram_stats_add(c->aux_B_stats, blen);
	    break;
	}
	default:
	    fprintf(stderr, "Unknown aux type '%c'\n", aux[2]);
	    return NULL;
	}
    }
    cram_stats_add(c->stats[DS_TC], cr->ntags);

    cr->aux = BLOCK_SIZE(s->aux_blk);
    cr->aux_size = (uc *)tmp - (BLOCK_DATA(s->aux_blk) + cr->aux);
    BLOCK_SIZE(s->aux_blk) = (uc *)tmp - BLOCK_DATA(s->aux_blk);
    assert(s->aux_blk->byte <= s->aux_blk->alloc);

    return rg;
}

/*
 * Encodes auxiliary data. Largely duplicated from above, but done so to
 * keep it simple and avoid a myriad of version ifs.
 *
 * Returns the read-group parsed out of the BAM aux fields on success
 *         NULL on failure or no rg present (FIXME)
 */
static char *cram_encode_aux(cram_fd *fd, bam_seq_t *b, cram_container *c,
			     cram_slice *s, cram_record *cr) {
    char *aux, *orig, *rg = NULL;
    int aux_size = bam_get_l_aux(b);
    cram_block *td_b = c->comp_hdr->TD_blk;
    int TD_blk_size = BLOCK_SIZE(td_b), new;
    char *key;
    khint_t k;

    orig = aux = (char *)bam_aux(b);

    // Copy aux keys to td_b and aux values to slice aux blocks
    while (aux - orig < aux_size && aux[0] != 0) {
	int r;

	// RG:Z
	if (aux[0] == 'R' && aux[1] == 'G' && aux[2] == 'Z') {
	    rg = &aux[3];
	    while (*aux++);
	    continue;
	}

	// MD:Z
	if (aux[0] == 'M' && aux[1] == 'D' && aux[2] == 'Z') {
	    if (cr->len && !fd->no_ref && !(cr->flags & BAM_FUNMAP)) {
		while (*aux++);
		continue;
	    }
	}

	// NM:i
	if (aux[0] == 'N' && aux[1] == 'M') {
	    if (cr->len && !fd->no_ref && !(cr->flags & BAM_FUNMAP)) {
		switch(aux[2]) {
		case 'A': case 'C': case 'c': aux+=4; break;
		case 'S': case 's':           aux+=5; break;
		case 'I': case 'i': case 'f': aux+=7; break;
		default:
		    fprintf(stderr, "Unhandled type code for NM tag\n");
		    return NULL;
		}
		continue;
	    }
	}

	BLOCK_APPEND(td_b, aux, 3);

	// Container level tags_used, for TD series
	// Maps integer key ('X0i') to cram_tag_map struct.
	int key = (aux[0]<<16)|(aux[1]<<8)|aux[2];
	k = kh_put(m_tagmap, c->tags_used, key, &r);
	if (-1 == r)
	    return NULL;

	if (r == 1) {
	    khint_t k_global;

	    // Global tags_used for cram_metrics support
	    pthread_mutex_lock(&fd->metrics_lock);
	    k_global = kh_put(m_metrics, fd->tags_used, key, &r);
	    if (-1 == r)
		return NULL;
	    if (r == 1)
		kh_val(fd->tags_used, k_global) = cram_new_metrics();

	    pthread_mutex_unlock(&fd->metrics_lock);

	    int i2[2] = {'\t',key};
	    size_t sk = key;
	    cram_tag_map *m = calloc(1, sizeof(*m));
	    kh_val(c->tags_used, k) = m;

	    cram_codec *c;

	    // Use a block content id based on the tag id.
	    // Codec type depends on tag data type.
	    switch(aux[2]) {
	    case 'Z': case 'H':
		// string as byte_array_stop
		c = cram_encoder_init(E_BYTE_ARRAY_STOP, NULL,
				      E_BYTE_ARRAY, (void *)i2,
				      fd->version);
		break;

	    case 'A': case 'c': case 'C': {
		// byte array len, 1 byte
		cram_byte_array_len_encoder e;
		cram_stats st;

		e.len_encoding = E_HUFFMAN;
		e.len_dat = NULL;
		memset(&st, 0, sizeof(st));
		cram_stats_add(&st, 1);
		cram_stats_encoding(fd, &st);

		e.val_encoding = E_EXTERNAL;
		e.val_dat = (void *)sk;
		
		c = cram_encoder_init(E_BYTE_ARRAY_LEN, &st,
				      E_BYTE_ARRAY, (void *)&e,
				      fd->version);
		break;
	    }

	    case 's': case 'S': {
		// byte array len, 2 byte
		cram_byte_array_len_encoder e;
		cram_stats st;

		e.len_encoding = E_HUFFMAN;
		e.len_dat = NULL;
		memset(&st, 0, sizeof(st));
		cram_stats_add(&st, 2);
		cram_stats_encoding(fd, &st);

		e.val_encoding = E_EXTERNAL;
		e.val_dat = (void *)sk;
		
		c = cram_encoder_init(E_BYTE_ARRAY_LEN, &st,
				      E_BYTE_ARRAY, (void *)&e,
				      fd->version);
		break;
	    }
	    case 'i': case 'I': case 'f': {
		// byte array len, 4 byte
		cram_byte_array_len_encoder e;
		cram_stats st;

		e.len_encoding = E_HUFFMAN;
		e.len_dat = NULL;
		memset(&st, 0, sizeof(st));
		cram_stats_add(&st, 4);
		cram_stats_encoding(fd, &st);

		e.val_encoding = E_EXTERNAL;
		e.val_dat = (void *)sk;
		
		c = cram_encoder_init(E_BYTE_ARRAY_LEN, &st,
				      E_BYTE_ARRAY, (void *)&e,
				      fd->version);
		break;
	    }

	    case 'B': {
		// Byte array of variable size, but we generate our tag
		// byte stream at the wrong stage (during reading and not
		// after slice header construction). So we use
		// BYTE_ARRAY_LEN with the length codec being external
		// too.
		cram_byte_array_len_encoder e;

		e.len_encoding = E_EXTERNAL;
		e.len_dat = (void *)sk; // or key+128 for len?

		e.val_encoding = E_EXTERNAL;
		e.val_dat = (void *)sk;

		c = cram_encoder_init(E_BYTE_ARRAY_LEN, NULL,
				      E_BYTE_ARRAY, (void *)&e,
				      fd->version);
		break;
	    }

	    default:
		fprintf(stderr, "Unsupported SAM aux type '%c'\n",
			aux[2]);
		c = NULL;
	    }

	    m->codec = c;
	    
	    // Link to fd-global tag metrics
	    m->m = k_global ? (cram_metrics *)kh_val(fd->tags_used, k_global) : NULL;
	}

	cram_tag_map *tm = (cram_tag_map *)kh_val(c->tags_used, k);
	cram_codec *codec = tm->codec;

	switch(aux[2]) {
	case 'A': case 'C': case 'c':
	    if (!tm->blk) {
		if (!(tm->blk = cram_new_block(EXTERNAL, key)))
		    return NULL;
		codec->e_byte_array_len.val_codec->out = tm->blk;
	    }

	    aux+=3;
	    //codec->encode(s, codec, aux, 1);
	    // Functionally equivalent, but less code.
	    BLOCK_APPEND_CHAR(tm->blk, *aux);
	    aux++;
	    break;

	case 'S': case 's':
	    if (!tm->blk) {
		if (!(tm->blk = cram_new_block(EXTERNAL, key)))
		    return NULL;
		codec->e_byte_array_len.val_codec->out = tm->blk;
	    }

	    aux+=3;
	    //codec->encode(s, codec, aux, 2);
	    BLOCK_APPEND(tm->blk, aux, 2);
	    aux+=2;
	    break;

	case 'I': case 'i': case 'f':
	    if (!tm->blk) {
		if (!(tm->blk = cram_new_block(EXTERNAL, key)))
		    return NULL;
		codec->e_byte_array_len.val_codec->out = tm->blk;
	    }

	    aux+=3;
	    //codec->encode(s, codec, aux, 4);
	    BLOCK_APPEND(tm->blk, aux, 4);
	    aux+=4;
	    break;

	case 'd':
	    if (!tm->blk) {
		if (!(tm->blk = cram_new_block(EXTERNAL, key)))
		    return NULL;
		codec->e_byte_array_len.val_codec->out = tm->blk;
	    }

	    aux+=3; //*tmp++=*aux++; *tmp++=*aux++; *tmp++=*aux++;
	    //codec->encode(s, codec, aux, 8);
	    BLOCK_APPEND(tm->blk, aux, 8);
	    aux+=8;
	    break;

	case 'Z': case 'H':
	    {
		if (!tm->blk) {
		    if (!(tm->blk = cram_new_block(EXTERNAL, key)))
			return NULL;
		    codec->out = tm->blk;
		}

		char *aux_s;
		aux += 3;
		aux_s = aux;
		while (*aux++);
		codec->encode(s, codec, aux_s, aux - aux_s);
	    }
	    break;

	case 'B': {
	    int type = aux[3], blen;
	    uint32_t count = (uint32_t)((((unsigned char *)aux)[4]<< 0) +
					(((unsigned char *)aux)[5]<< 8) +
					(((unsigned char *)aux)[6]<<16) +
					(((unsigned char *)aux)[7]<<24));
	    if (!tm->blk) {
		if (!(tm->blk = cram_new_block(EXTERNAL, key)))
		    return NULL;
		codec->e_byte_array_len.len_codec->out = tm->blk;
		codec->e_byte_array_len.val_codec->out = tm->blk;
	    }

	    // skip TN field
	    aux+=3;

	    // We use BYTE_ARRAY_LEN with external length, so store that first
	    switch (type) {
	    case 'c': case 'C':
		blen = count;
		break;
	    case 's': case 'S':
		blen = 2*count;
		break;
	    case 'i': case 'I': case 'f':
		blen = 4*count;
		break;
	    default:
		fprintf(stderr, "Unknown sub-type '%c' for aux type 'B'\n",
			type);
		return NULL;
		    
	    }

	    blen += 5; // sub-type & length

	    codec->encode(s, codec, aux, blen);
	    aux += blen;
	    break;
	}
	default:
	    fprintf(stderr, "Unknown aux type '%c'\n", aux[2]);
	    return NULL;
	}
	tm->blk->m = tm->m;
    }

    // FIXME: sort BLOCK_DATA(td_b) by char[3] triples
    
    // And and increment TD hash entry
    BLOCK_APPEND_CHAR(td_b, 0);

    // Duplicate key as BLOCK_DATA() can be realloced to a new pointer.
    key = string_ndup(c->comp_hdr->TD_keys, 
		      (char *)BLOCK_DATA(td_b) + TD_blk_size,
		      BLOCK_SIZE(td_b) - TD_blk_size);
    k = kh_put(m_s2i, c->comp_hdr->TD_hash, key, &new);
    if (new < 0) {
	return NULL;
    } else if (new == 0) {
	BLOCK_SIZE(td_b) = TD_blk_size;
    } else {
	kh_val(c->comp_hdr->TD_hash, k) = c->comp_hdr->nTL;
	c->comp_hdr->nTL++;
    }

    cr->TL = kh_val(c->comp_hdr->TD_hash, k);
    cram_stats_add(c->stats[DS_TL], cr->TL);

    return rg;
}

/*
 * During cram_next_container or before the final flush at end of
 * file, we update the current slice headers and increment the slice
 * number to the next slice.
 *
 * See cram_next_container() and cram_close().
 */
void cram_update_curr_slice(cram_container *c) {
    cram_slice *s = c->slice;
    if (c->multi_seq) {
	s->hdr->ref_seq_id    = -2;
	s->hdr->ref_seq_start = 0;
	s->hdr->ref_seq_span  = 0;
    } else {
	s->hdr->ref_seq_id    = c->curr_ref;
	s->hdr->ref_seq_start = c->first_base;
	s->hdr->ref_seq_span  = c->last_base - c->first_base + 1;
    }
    s->hdr->num_records   = c->curr_rec;

    if (c->curr_slice == 0) {
	if (c->ref_seq_id != s->hdr->ref_seq_id)
	    c->ref_seq_id  = s->hdr->ref_seq_id;
	c->ref_seq_start = c->first_base;
    }

    c->curr_slice++;
}

/*
 * During cram_next_container or before the final flush at end of
 * file, we update the current slice headers and increment the slice
 * number to the next slice.
 *
 * See cram_next_container() and cram_close().
 */
void cram_update_curr_slice(cram_container *c) {
    cram_slice *s = c->slice;
    if (c->multi_seq) {
	s->hdr->ref_seq_id    = -2;
	s->hdr->ref_seq_start = 0;
	s->hdr->ref_seq_span  = 0;
    } else {
	s->hdr->ref_seq_id    = c->curr_ref;
	s->hdr->ref_seq_start = c->first_base;
	s->hdr->ref_seq_span  = MAX(0, c->last_base - c->first_base + 1);
    }
    s->hdr->num_records   = c->curr_rec;

    if (c->curr_slice == 0) {
	if (c->ref_seq_id != s->hdr->ref_seq_id)
	    c->ref_seq_id  = s->hdr->ref_seq_id;
	c->ref_seq_start = c->first_base;
    }

    c->curr_slice++;
}

/*
 * Handles creation of a new container or new slice, flushing any
 * existing containers when appropriate. 
 *
 * Really this is next slice, which may or may not lead to a new container.
 *
 * Returns cram_container pointer on success
 *         NULL on failure.
 */
static cram_container *cram_next_container(cram_fd *fd, bam_seq_t *b) {
    cram_container *c = fd->ctr;
    int i;

    /* First occurence */
    if (c->curr_ref == -2)
	c->curr_ref = bam_ref(b);

    if (c->slice)
	cram_update_curr_slice(c);

    /* Flush container */
    if (c->curr_slice == c->max_slice ||
	(bam_ref(b) != c->curr_ref && !c->multi_seq)) {
	c->ref_seq_span = fd->last_base - c->ref_seq_start + 1;
	if (fd->verbose)
	    fprintf(stderr, "Flush container %d/%d..%d\n",
		    c->ref_seq_id, c->ref_seq_start,
		    c->ref_seq_start + c->ref_seq_span -1);

	/* Encode slices */
	if (fd->pool) {
	    if (-1 == cram_flush_container_mt(fd, c))
		return NULL;
	} else {
	    if (-1 == cram_flush_container(fd, c))
		return NULL;

	    // Move to sep func, as we need cram_flush_container for
	    // the closing phase to flush the partial container.
	    for (i = 0; i < c->max_slice; i++) {
		cram_free_slice(c->slices[i]);
		c->slices[i] = NULL;
	    }

	    c->slice = NULL;
	    c->curr_slice = 0;

	    /* Easy approach for purposes of freeing stats */
	    cram_free_container(c);
	}

	c = fd->ctr = cram_new_container(fd->seqs_per_slice,
					 fd->slices_per_container);
	if (!c)
	    return NULL;
	c->record_counter = fd->record_counter;
	c->curr_ref = bam_ref(b);
    }

    c->last_pos = c->first_base = c->last_base = bam_pos(b)+1;

    /* New slice */
    c->slice = c->slices[c->curr_slice] =
	cram_new_slice(MAPPED_SLICE, c->max_rec);
    if (!c->slice)
	return NULL;

    if (c->multi_seq) {
	c->slice->hdr->ref_seq_id = -2;
	c->slice->hdr->ref_seq_start = 0;
	c->slice->last_apos = 1;
    } else {
	c->slice->hdr->ref_seq_id = bam_ref(b);
	// wrong for unsorted data, will fix during encoding.
	c->slice->hdr->ref_seq_start = bam_pos(b)+1;
	c->slice->last_apos = bam_pos(b)+1;
    }

    c->curr_rec = 0;
    c->s_num_bases = 0;

    return c;
}

/*
 * Converts a single bam record into a cram record.
 * Possibly used within a thread.
 *
 * Returns 0 on success;
 *        -1 on failure
 */
static int process_one_read(cram_fd *fd, cram_container *c,
			    cram_slice *s, cram_record *cr,
			    bam_seq_t *b, int rnum) {
    int i, fake_qual = -1;
    char *cp, *rg;
    char *ref, *seq, *qual;

    // FIXME: multi-ref containers

    ref = c->ref;
    cr->flags       = bam_flag(b);
    cr->len         = bam_seq_len(b);

    //fprintf(stderr, "%s => %d\n", rg ? rg : "\"\"", cr->rg);

    // Fields to resolve later
    //cr->mate_line;    // index to another cram_record
    //cr->mate_flags;   // MF
    //cr->ntags;        // TC
    cr->ntags      = 0; //cram_stats_add(c->stats[DS_TC], cr->ntags);
    if (CRAM_MAJOR_VERS(fd->version) == 1)
	rg = cram_encode_aux_1_0(fd, b, c, s, cr);
    else
	rg = cram_encode_aux(fd, b, c, s, cr);

    //cr->aux_size = b->blk_size - ((char *)bam_aux(b) - (char *)&bam_ref(b));
    //cr->aux = DSTRING_LEN(s->aux_ds);
    //dstring_nappend(s->aux_ds, bam_aux(b), cr->aux_size);

    /* Read group, identified earlier */
    if (rg) {
	SAM_RG *brg = sam_hdr_find_rg(fd->header, rg);
	cr->rg = brg ? brg->id : -1;
    } else if (CRAM_MAJOR_VERS(fd->version) == 1) {
	SAM_RG *brg = sam_hdr_find_rg(fd->header, "UNKNOWN");
	assert(brg);
    } else {
	cr->rg = -1;
    }
    cram_stats_add(c->stats[DS_RG], cr->rg);

    
    cr->ref_id      = bam_ref(b);  cram_stats_add(c->stats[DS_RI], cr->ref_id);
    cram_stats_add(c->stats[DS_BF], fd->cram_flag_swap[cr->flags & 0xfff]);

    // Non reference based encoding means storing the bases verbatim as features, which in
    // turn means every base also has a quality already stored.
    if (!fd->no_ref || CRAM_MAJOR_VERS(fd->version) >= 3)
	cr->cram_flags |= CRAM_FLAG_PRESERVE_QUAL_SCORES;

    if (cr->len <= 0 && CRAM_MAJOR_VERS(fd->version) >= 3)
	cr->cram_flags |= CRAM_FLAG_NO_SEQ;
    //cram_stats_add(c->stats[DS_CF], cr->cram_flags & CRAM_FLAG_MASK);

    c->num_bases   += cr->len;
    cr->apos        = bam_pos(b)+1;
    if (c->pos_sorted) {
	if (cr->apos < s->last_apos) {
	    c->pos_sorted = 0;
	} else {
	    cram_stats_add(c->stats[DS_AP], cr->apos - s->last_apos);
	    s->last_apos = cr->apos;
	}
    } else {
	//cram_stats_add(c->stats[DS_AP], cr->apos);
    }
    c->max_apos += (cr->apos > c->max_apos) * (cr->apos - c->max_apos);

    /*
     * This seqs_ds is largely pointless and it could reuse the same memory
     * over and over.
     * s->base_blk is what we need for encoding.
     */
    cr->seq         = BLOCK_SIZE(s->seqs_blk);
    cr->qual        = BLOCK_SIZE(s->qual_blk);
    BLOCK_GROW(s->seqs_blk, cr->len+1);
    BLOCK_GROW(s->qual_blk, cr->len);
    seq = cp = (char *)BLOCK_END(s->seqs_blk);

    *seq = 0;
    {
#ifdef ALLOW_UAC
	// Convert seq 2 bases at a time for speed.
	static const uint16_t code2base[256] = {
	    15677, 16701, 17213, 19773, 18237, 21053, 21309, 22077,
	    21565, 22333, 22845, 18493, 19261, 17469, 16957, 20029,
	    15681, 16705, 17217, 19777, 18241, 21057, 21313, 22081,
	    21569, 22337, 22849, 18497, 19265, 17473, 16961, 20033,
	    15683, 16707, 17219, 19779, 18243, 21059, 21315, 22083,
	    21571, 22339, 22851, 18499, 19267, 17475, 16963, 20035,
	    15693, 16717, 17229, 19789, 18253, 21069, 21325, 22093,
	    21581, 22349, 22861, 18509, 19277, 17485, 16973, 20045,
	    15687, 16711, 17223, 19783, 18247, 21063, 21319, 22087,
	    21575, 22343, 22855, 18503, 19271, 17479, 16967, 20039,
	    15698, 16722, 17234, 19794, 18258, 21074, 21330, 22098,
	    21586, 22354, 22866, 18514, 19282, 17490, 16978, 20050,
	    15699, 16723, 17235, 19795, 18259, 21075, 21331, 22099,
	    21587, 22355, 22867, 18515, 19283, 17491, 16979, 20051,
	    15702, 16726, 17238, 19798, 18262, 21078, 21334, 22102,
	    21590, 22358, 22870, 18518, 19286, 17494, 16982, 20054,
	    15700, 16724, 17236, 19796, 18260, 21076, 21332, 22100,
	    21588, 22356, 22868, 18516, 19284, 17492, 16980, 20052,
	    15703, 16727, 17239, 19799, 18263, 21079, 21335, 22103,
	    21591, 22359, 22871, 18519, 19287, 17495, 16983, 20055,
	    15705, 16729, 17241, 19801, 18265, 21081, 21337, 22105,
	    21593, 22361, 22873, 18521, 19289, 17497, 16985, 20057,
	    15688, 16712, 17224, 19784, 18248, 21064, 21320, 22088,
	    21576, 22344, 22856, 18504, 19272, 17480, 16968, 20040,
	    15691, 16715, 17227, 19787, 18251, 21067, 21323, 22091,
	    21579, 22347, 22859, 18507, 19275, 17483, 16971, 20043,
	    15684, 16708, 17220, 19780, 18244, 21060, 21316, 22084,
	    21572, 22340, 22852, 18500, 19268, 17476, 16964, 20036,
	    15682, 16706, 17218, 19778, 18242, 21058, 21314, 22082,
	    21570, 22338, 22850, 18498, 19266, 17474, 16962, 20034,
	    15694, 16718, 17230, 19790, 18254, 21070, 21326, 22094,
	    21582, 22350, 22862, 18510, 19278, 17486, 16974, 20046
	};

	int l2 = cr->len / 2;
	unsigned char *from = (unsigned char *)bam_seq(b);
	uint16_t *cpi = (uint16_t *)cp;
	cp[0] = 0;
	for (i = 0; i < l2; i++)
	    cpi[i] = le_int2(code2base[from[i]]);
	if ((i *= 2) < cr->len)
	    cp[i] = seq_nt16_str[bam_seqi(bam_seq(b), i)];
    }
#else
    for (i = 0; i < cr->len; i++)
	cp[i] = seq_nt16_str[bam_seqi(bam_seq(b), i)];
#endif
    BLOCK_SIZE(s->seqs_blk) += cr->len;

    qual = cp = (char *)bam_qual(b);

    /* Copy and parse */
    if (!(cr->flags & BAM_FUNMAP)) {
	uint32_t *cig_to, *cig_from;
	int apos = cr->apos-1, spos = 0;

	cr->cigar       = s->ncigar;
	cr->ncigar      = bam_cigar_len(b);
	while (cr->cigar + cr->ncigar >= s->cigar_alloc) {
	    s->cigar_alloc = s->cigar_alloc ? s->cigar_alloc*2 : 1024;
	    s->cigar = realloc(s->cigar, s->cigar_alloc * sizeof(*s->cigar));
	    if (!s->cigar)
		return -1;
	}

	cig_to = (uint32_t *)s->cigar;
	cig_from = (uint32_t *)bam_cigar(b);

	cr->feature = 0;
	cr->nfeature = 0;
	for (i = 0; i < cr->ncigar; i++) {
	    enum cigar_op cig_op = cig_from[i] & BAM_CIGAR_MASK;
	    uint32_t cig_len = cig_from[i] >> BAM_CIGAR_SHIFT;
	    cig_to[i] = cig_from[i];

	    /* Can also generate events from here for CRAM diffs */

	    switch (cig_op) {
		int l;

		// Don't trust = and X ops to be correct.
	    case BAM_CMATCH:
	    case BAM_CBASE_MATCH:
	    case BAM_CBASE_MISMATCH:
		//fprintf(stderr, "\nBAM_CMATCH\nR: %.*s\nS: %.*s\n",
		//	cig_len, &ref[apos], cig_len, &seq[spos]);
		l = 0;
		if (!fd->no_ref && cr->len) {
		    int end = cig_len+apos < c->ref_end
			? cig_len : c->ref_end - apos;
		    char *sp = &seq[spos];
		    char *rp = &ref[apos];
		    char *qp = &qual[spos];
		    if (end > cr->len) {
			fprintf(stderr, "CIGAR and query sequence are of "
				"different length\n");
			return -1;
		    }
		    for (l = 0; l < end; l++) {
			if (rp[l] != sp[l]) {
			    if (!sp[l])
				break;
			    if (0 && CRAM_MAJOR_VERS(fd->version) >= 3) {
				// Disabled for the time being as it doesn't
				// seem to gain us much.
				int ol=l;
				while (l<end && rp[l] != sp[l])
				    l++;
				if (l-ol > 1) {
				    if (cram_add_bases(fd, c, s, cr, spos+ol,
						       l-ol, &seq[spos+ol]))
					return -1;
				    l--;
				} else {
				    l = ol;
				    if (cram_add_substitution(fd, c, s, cr,
							      spos+l, sp[l],
							      qp[l], rp[l]))
					return -1;
				}
			    } else {
				if (cram_add_substitution(fd, c, s, cr, spos+l,
							  sp[l], qp[l], rp[l]))
				    return -1;
			    }
			}
		    }
		    spos += l;
		    apos += l;
		}

		if (l < cig_len && cr->len) {
		    if (fd->no_ref) {
			if (CRAM_MAJOR_VERS(fd->version) == 3) {
			    if (cram_add_bases(fd, c, s, cr, spos,
					       cig_len-l, &seq[spos]))
				return -1;
			    spos += cig_len-l;
			} else {
			    for (; l < cig_len && seq[spos]; l++, spos++) {
				if (cram_add_base(fd, c, s, cr, spos,
						  seq[spos], qual[spos]))
				    return -1;
			    }
			}
		    } else {
			/* off end of sequence or non-ref based output */
			for (; l < cig_len && seq[spos]; l++, spos++) {
			    if (cram_add_base(fd, c, s, cr, spos,
					      seq[spos], qual[spos]))
				return -1;
			}
		    }
		    apos += cig_len;
		} else if (!cr->len) {
		    /* Seq "*" */
		    apos += cig_len;
		    spos += cig_len;
		}
		break;
		
	    case BAM_CDEL:
		if (cram_add_deletion(c, s, cr, spos, cig_len, &seq[spos]))
		    return -1;
		apos += cig_len;
		break;

	    case BAM_CREF_SKIP:
		if (cram_add_skip(c, s, cr, spos, cig_len, &seq[spos]))
		    return -1;
		apos += cig_len;
		break;

	    case BAM_CINS:
		if (cram_add_insertion(c, s, cr, spos, cig_len,
				       cr->len ? &seq[spos] : NULL))
		    return -1;
		if (fd->no_ref && cr->len) {
		    for (l = 0; l < cig_len; l++, spos++) {
			cram_add_quality(fd, c, s, cr, spos, qual[spos]);
		    }
		} else {
		    spos += cig_len;
		}
		break;

	    case BAM_CSOFT_CLIP:
		if (cram_add_softclip(c, s, cr, spos, cig_len,
				      cr->len ? &seq[spos] : NULL,
				      fd->version))
		    return -1;

		if (fd->no_ref &&
		    !(cr->cram_flags & CRAM_FLAG_PRESERVE_QUAL_SCORES)) {
		    if (cr->len) {
			for (l = 0; l < cig_len; l++, spos++) {
			    cram_add_quality(fd, c, s, cr, spos, qual[spos]);
			}
		    } else {
			for (l = 0; l < cig_len; l++, spos++) {
			    cram_add_quality(fd, c, s, cr, spos, -1);
			}
		    }
		} else {
		    spos += cig_len;
		}
		break;

	    case BAM_CHARD_CLIP:
		if (cram_add_hardclip(c, s, cr, spos, cig_len, &seq[spos]))
		    return -1;
		break;
	
	    case BAM_CPAD:
		if (cram_add_pad(c, s, cr, spos, cig_len, &seq[spos]))
		    return -1;
		break;

	    default:
		fprintf(stderr, "Unknown CIGAR op code %d\n", cig_op);
		return -1;
	    }
	}
	if (cr->len && spos != cr->len) {
	    fprintf(stderr, "CIGAR and query sequence are of different "
		    "length\n");
	    return -1;
	}
	fake_qual = spos;
	cr->aend = fd->no_ref ? apos : MIN(apos, c->ref_end);
	cram_stats_add(c->stats[DS_FN], cr->nfeature);
    } else {
	// Unmapped
	cr->cram_flags |= CRAM_FLAG_PRESERVE_QUAL_SCORES;
	cr->cigar  = 0;
	cr->ncigar = 0;
	cr->nfeature = 0;
	cr->aend = cr->apos;
	for (i = 0; i < cr->len; i++)
	    cram_stats_add(c->stats[DS_BA], seq[i]);
	fake_qual = 0;
    }

    /*
     * Append to the qual block now. We do this here as
     * cram_add_substitution() can generate BA/QS events which need to 
     * be in the qual block before we append the rest of the data.
     */
    if (cr->cram_flags & CRAM_FLAG_PRESERVE_QUAL_SCORES) {
	/* Special case of seq "*" */
	if (cr->len == 0) {
	    cr->len = fake_qual;
	    BLOCK_GROW(s->qual_blk, cr->len);
	    cp = (char *)BLOCK_END(s->qual_blk);
	    memset(cp, 255, cr->len);
	} else {
	    BLOCK_GROW(s->qual_blk, cr->len);
	    cp = (char *)BLOCK_END(s->qual_blk);
	    char *from = (char *)&bam_qual(b)[0];
	    char *to = &cp[0];
	    memcpy(to, from, cr->len);
	    //for (i = 0; i < cr->len; i++) cp[i] = from[i];
	}
	BLOCK_SIZE(s->qual_blk) += cr->len;
    } else {
	if (cr->len == 0)
	    cr->len = fake_qual >= 0 ? fake_qual : cr->aend - cr->apos + 1;
    }

    cram_stats_add(c->stats[DS_RL], cr->len);

    /* Now we know apos and aend both, update mate-pair information */
    {
	int new;
	khint_t k;
	int sec = (cr->flags & BAM_FSECONDARY) ? 1 : 0;

	//fprintf(stderr, "Checking %"PRId64"/%.*s\t", rnum,
	//	cr->name_len, DSTRING_STR(s->name_ds)+cr->name);
	if (cr->flags & BAM_FPAIRED) {
	    char *key = string_ndup(s->pair_keys, bam_name(b), bam_name_len(b));
	    if (!key)
		return -1;

	    k = kh_put(m_s2i, s->pair[sec], key, &new);
	    if (-1 == new)
		return -1;
	    else if (new > 0)
		kh_val(s->pair[sec], k) = rnum;
	} else {
	    new = 1;
	}

	if (new == 0) {
	    cram_record *p = &s->crecs[kh_val(s->pair[sec], k)];
	    int aleft, aright, sign;

	    aleft = MIN(cr->apos, p->apos);
	    aright = MAX(cr->aend, p->aend);
	    if (cr->apos < p->apos) {
		sign = 1;
	    } else if (cr->apos > p->apos) {
		sign = -1;
	    } else if (cr->flags & BAM_FREAD1) {
		sign = 1;
	    } else {
		sign = -1;
	    }

	    // This vs p: tlen, matepos, flags
	    if (bam_ins_size(b) != sign*(aright-aleft+1))
		goto detached;

	    if (MAX(bam_mate_pos(b)+1, 0) != p->apos)
		goto detached;

	    if (((bam_flag(b) & BAM_FMUNMAP) != 0) !=
		((p->flags & BAM_FUNMAP) != 0))
		goto detached;

	    if (((bam_flag(b) & BAM_FMREVERSE) != 0) !=
		((p->flags & BAM_FREVERSE) != 0))
		goto detached;


	    // p vs this: tlen, matepos, flags
	    if (p->ref_id != cr->ref_id)
		goto detached;

	    if (p->tlen != -sign*(aright-aleft+1))
		goto detached;

	    if (p->mate_pos != cr->apos)
		goto detached;

	    if (((p->flags & BAM_FMUNMAP) != 0) !=
		((p->mate_flags & CRAM_M_UNMAP) != 0))
		goto detached;

	    if (((p->flags & BAM_FMREVERSE) != 0) !=
		((p->mate_flags & CRAM_M_REVERSE) != 0))
		goto detached;

	    // Supplementary reads are just too ill defined
	    if ((cr->flags & BAM_FSUPPLEMENTARY) ||
		(p->flags & BAM_FSUPPLEMENTARY))
		goto detached;

	    // When in lossy name mode, if a read isn't detached we
	    // cannot store the name.  The corollary is that when we
	    // must store the name, it must be detached (inefficient).
	    if (fd->lossy_read_names &&
		(!(cr->cram_flags & CRAM_FLAG_DISCARD_NAME) ||
		 !((p->cram_flags & CRAM_FLAG_DISCARD_NAME))))
		goto detached;

	    /*
	     * The fields below are unused when encoding this read as it is
	     * no longer detached.  In theory they may get referred to when
	     * processing a 3rd or 4th read in this template?, so we set them
	     * here just to be sure.
	     *
	     * They do not need cram_stats_add() calls those as they are
	     * not emitted.
	     */
	    cr->mate_pos = p->apos;
	    cr->tlen = sign*(aright-aleft+1);
	    cr->mate_flags =
	    	((p->flags & BAM_FMUNMAP)   == BAM_FMUNMAP)   * CRAM_M_UNMAP +
	    	((p->flags & BAM_FMREVERSE) == BAM_FMREVERSE) * CRAM_M_REVERSE;

	    // Decrement statistics aggregated earlier
	    if (p->cram_flags & CRAM_FLAG_STATS_ADDED) {
		cram_stats_del(c->stats[DS_NP], p->mate_pos);
		cram_stats_del(c->stats[DS_MF], p->mate_flags);
		cram_stats_del(c->stats[DS_TS], p->tlen);
		cram_stats_del(c->stats[DS_NS], p->mate_ref_id);
	    }

	    /* Similarly we could correct the p-> values too, but these will no
	     * longer have any code that refers back to them as the new 'p'
	     * for this template is our current 'cr'.
	     */
	    //p->mate_pos = cr->apos;
	    //p->mate_flags =
	    //	((cr->flags & BAM_FMUNMAP)   == BAM_FMUNMAP)  * CRAM_M_UNMAP +
	    //	((cr->flags & BAM_FMREVERSE) == BAM_FMREVERSE)* CRAM_M_REVERSE;
	    //p->tlen = p->apos - cr->aend;

	    // Clear detached from cr flags
	    cr->cram_flags &= ~CRAM_FLAG_DETACHED;
	    cram_stats_add(c->stats[DS_CF], cr->cram_flags & CRAM_FLAG_MASK);

	    // Clear detached from p flags and set downstream
	    if (p->cram_flags & CRAM_FLAG_STATS_ADDED) {
		cram_stats_del(c->stats[DS_CF], p->cram_flags & CRAM_FLAG_MASK);
		p->cram_flags &= ~CRAM_FLAG_STATS_ADDED;
	    }

	    p->cram_flags  &= ~CRAM_FLAG_DETACHED;
	    p->cram_flags  |=  CRAM_FLAG_MATE_DOWNSTREAM;
	    cram_stats_add(c->stats[DS_CF], p->cram_flags & CRAM_FLAG_MASK);

	    p->mate_line = rnum - (kh_val(s->pair[sec], k) + 1);
	    cram_stats_add(c->stats[DS_NF], p->mate_line);

	    kh_val(s->pair[sec], k) = rnum;
	} else {
	detached:
	    //fprintf(stderr, "unpaired\n");

	    /* Derive mate flags from this flag */
	    cr->mate_flags = 0;
	    if (bam_flag(b) & BAM_FMUNMAP)
		cr->mate_flags |= CRAM_M_UNMAP;
	    if (bam_flag(b) & BAM_FMREVERSE)
		cr->mate_flags |= CRAM_M_REVERSE;

	    cram_stats_add(c->stats[DS_MF], cr->mate_flags);

	    cr->mate_pos    = MAX(bam_mate_pos(b)+1, 0);
	    cram_stats_add(c->stats[DS_NP], cr->mate_pos);

	    cr->tlen        = bam_ins_size(b);
	    cram_stats_add(c->stats[DS_TS], cr->tlen);

	    cr->cram_flags |= CRAM_FLAG_DETACHED;
	    cram_stats_add(c->stats[DS_CF], cr->cram_flags & CRAM_FLAG_MASK);
	    cram_stats_add(c->stats[DS_NS], bam_mate_ref(b));

	    cr->cram_flags |= CRAM_FLAG_STATS_ADDED;
	}
    }

    cr->mqual       = bam_map_qual(b);
    cram_stats_add(c->stats[DS_MQ], cr->mqual);

    cr->mate_ref_id = bam_mate_ref(b);

    if (!(bam_flag(b) & BAM_FUNMAP)) {
	if (c->first_base > cr->apos)
	    c->first_base = cr->apos;

	if (c->last_base < cr->aend)
	    c->last_base = cr->aend;
    }

    return 0;
}

/*
 * Write iterator: put BAM format sequences into a CRAM file.
 * We buffer up a containers worth of data at a time.
 *
 * Returns 0 on success
 *        -1 on failure
 */
int cram_put_bam_seq(cram_fd *fd, bam_seq_t *b) {
    cram_container *c;

    if (!fd->ctr) {
	fd->ctr = cram_new_container(fd->seqs_per_slice,
				     fd->slices_per_container);
	if (!fd->ctr)
	    return -1;
	fd->ctr->record_counter = fd->record_counter;
    }
    c = fd->ctr;

    if (!c->slice || c->curr_rec == c->max_rec ||
	(bam_ref(b) != c->curr_ref && c->curr_ref >= -1) ||
	(c->s_num_bases >= fd->bases_per_slice)) {
	int slice_rec, curr_rec, multi_seq = fd->multi_seq == 1;
	int curr_ref = c->slice ? c->curr_ref : bam_ref(b);

	/*
	 * Start packing slices when we routinely have under 1/4tr full.
	 *
	 * This option isn't available if we choose to embed references
	 * since we can only have one per slice.
	 */
	if (fd->multi_seq == -1 && c->curr_rec < c->max_rec/4+10 &&
	    fd->last_slice && fd->last_slice < c->max_rec/4+10 &&
	    !fd->embed_ref) {
	    if (fd->verbose && !c->multi_seq)
		fprintf(stderr, "Multi-ref enabled for this container\n");
	    multi_seq = 1;
	}

	slice_rec = c->slice_rec;
	curr_rec  = c->curr_rec;

	if (CRAM_MAJOR_VERS(fd->version) == 1 ||
	    c->curr_rec == c->max_rec || fd->multi_seq != 1 || !c->slice ||
	    c->s_num_bases >= fd->bases_per_slice) {
	    if (NULL == (c = cram_next_container(fd, b))) {
		if (fd->ctr) {
		    // prevent cram_close attempting to flush
		    cram_free_container(fd->ctr);
		    fd->ctr = NULL;
		}
		return -1;
	    }
	}

	/*
	 * Due to our processing order, some things we've already done we
	 * cannot easily undo. So when we first notice we should be packing
	 * multiple sequences per container we emit the small partial
	 * container as-is and then start a fresh one in a different mode.
	 */
	if (multi_seq) {
	    fd->multi_seq = 1;
	    c->multi_seq = 1;
	    c->pos_sorted = 0; // required atm for multi_seq slices

	    if (!c->refs_used) {
		pthread_mutex_lock(&fd->ref_lock);
		c->refs_used = calloc(fd->refs->nref, sizeof(int));
		pthread_mutex_unlock(&fd->ref_lock);
		if (!c->refs_used)
		    return -1;
	    }
	}

	fd->last_slice = curr_rec - slice_rec;
	c->slice_rec = c->curr_rec;

	// Have we seen this reference before?
	if (bam_ref(b) >= 0 && curr_ref >= 0 && bam_ref(b) != curr_ref && !fd->embed_ref &&
	    !fd->unsorted && multi_seq) {
	    
	    if (!c->refs_used) {
		pthread_mutex_lock(&fd->ref_lock);
		c->refs_used = calloc(fd->refs->nref, sizeof(int));
		pthread_mutex_unlock(&fd->ref_lock);
		if (!c->refs_used)
		    return -1;
	    } else if (c->refs_used && c->refs_used[bam_ref(b)]) {
		pthread_mutex_lock(&fd->ref_lock);
		fd->unsorted = 1;
		pthread_mutex_unlock(&fd->ref_lock);
		fd->multi_seq = 1;
	    }
	}

	c->curr_ref = bam_ref(b);
	if (c->refs_used && c->curr_ref >= 0) c->refs_used[c->curr_ref]++;
    }

    if (!c->bams) {
	/* First time through, allocate a set of bam pointers */
	pthread_mutex_lock(&fd->bam_list_lock);
	if (fd->bl) {
	    spare_bams *spare = fd->bl;
	    c->bams = spare->bams;
	    fd->bl = spare->next;
	    free(spare);
	} else {
	    c->bams = calloc(c->max_c_rec, sizeof(bam_seq_t *));
	    if (!c->bams)
		return -1;
	}
	pthread_mutex_unlock(&fd->bam_list_lock);
    }

    /* Copy or alloc+copy the bam record, for later encoding */
    if (c->bams[c->curr_c_rec])
	bam_copy1(c->bams[c->curr_c_rec], b);
    else
	c->bams[c->curr_c_rec] = bam_dup(b);

    c->curr_rec++;
    c->curr_c_rec++;
    c->s_num_bases += bam_seq_len(b);
    fd->record_counter++;

    return 0;
}<|MERGE_RESOLUTION|>--- conflicted
+++ resolved
@@ -1308,13 +1308,9 @@
 	if (lossy_read_names(fd, c, s, r1_start) != 0)
 	    return -1;
 
-<<<<<<< HEAD
 	// Iterate through records creating the cram blocks for some
 	// fields and just gathering stats for others.
-	for (r2 = 0; r1 < c->curr_c_rec && r2 < c->max_rec; r1++, r2++) {
-=======
 	for (r2 = 0; r1 < c->curr_c_rec && r2 < s->hdr->num_records; r1++, r2++) {
->>>>>>> 7bf85c25
 	    cram_record *cr = &s->crecs[r2];
 	    bam_seq_t *b = c->bams[r1];
 
@@ -1374,7 +1370,7 @@
 	    s->aux_block = calloc(ntags, sizeof(*s->aux_block));
 	    if (!s->aux_block)
 		return -1;
-	    
+
 	    khint_t k;
 
 	    s->naux_block = 0;
@@ -2179,7 +2175,7 @@
 
 		e.val_encoding = E_EXTERNAL;
 		e.val_dat = (void *)sk;
-		
+
 		c = cram_encoder_init(E_BYTE_ARRAY_LEN, &st,
 				      E_BYTE_ARRAY, (void *)&e,
 				      fd->version);
@@ -2199,7 +2195,7 @@
 
 		e.val_encoding = E_EXTERNAL;
 		e.val_dat = (void *)sk;
-		
+
 		c = cram_encoder_init(E_BYTE_ARRAY_LEN, &st,
 				      E_BYTE_ARRAY, (void *)&e,
 				      fd->version);
@@ -2218,7 +2214,7 @@
 
 		e.val_encoding = E_EXTERNAL;
 		e.val_dat = (void *)sk;
-		
+
 		c = cram_encoder_init(E_BYTE_ARRAY_LEN, &st,
 				      E_BYTE_ARRAY, (void *)&e,
 				      fd->version);
@@ -2252,7 +2248,7 @@
 	    }
 
 	    m->codec = c;
-	    
+
 	    // Link to fd-global tag metrics
 	    m->m = k_global ? (cram_metrics *)kh_val(fd->tags_used, k_global) : NULL;
 	}
@@ -2400,35 +2396,6 @@
     cram_stats_add(c->stats[DS_TL], cr->TL);
 
     return rg;
-}
-
-/*
- * During cram_next_container or before the final flush at end of
- * file, we update the current slice headers and increment the slice
- * number to the next slice.
- *
- * See cram_next_container() and cram_close().
- */
-void cram_update_curr_slice(cram_container *c) {
-    cram_slice *s = c->slice;
-    if (c->multi_seq) {
-	s->hdr->ref_seq_id    = -2;
-	s->hdr->ref_seq_start = 0;
-	s->hdr->ref_seq_span  = 0;
-    } else {
-	s->hdr->ref_seq_id    = c->curr_ref;
-	s->hdr->ref_seq_start = c->first_base;
-	s->hdr->ref_seq_span  = c->last_base - c->first_base + 1;
-    }
-    s->hdr->num_records   = c->curr_rec;
-
-    if (c->curr_slice == 0) {
-	if (c->ref_seq_id != s->hdr->ref_seq_id)
-	    c->ref_seq_id  = s->hdr->ref_seq_id;
-	c->ref_seq_start = c->first_base;
-    }
-
-    c->curr_slice++;
 }
 
 /*
