--- conflicted
+++ resolved
@@ -3211,11 +3211,7 @@
 
     fd = cram_dopen(fp, filename, mode);
     if (!fd)
-<<<<<<< HEAD
-	errno = hclose(fp);
-=======
 	hclose_abruptly(fp);
->>>>>>> 69778adf
 
     return fd;
 }
