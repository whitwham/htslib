--- conflicted
+++ resolved
@@ -1229,19 +1229,11 @@
                 kputc(',', str);
                 if ('c' == sub_type)      { kputw(*(int8_t*)s, str); ++s; }
                 else if ('C' == sub_type) { kputw(*(uint8_t*)s, str); ++s; }
-<<<<<<< HEAD
-                else if ('s' == sub_type) { kputw(*(int16_t*)s, str); s += 2; }
-                else if ('S' == sub_type) { kputw(*(uint16_t*)s, str); s += 2; }
-                else if ('i' == sub_type) { kputw(*(int32_t*)s, str); s += 4; }
-                else if ('I' == sub_type) { kputuw(*(uint32_t*)s, str); s += 4; }
-                else if ('f' == sub_type) { kputd(*(float*)s, str); s += 4; }
-=======
                 else if ('s' == sub_type) { kputw(le_to_i16(s), str); s += 2; }
                 else if ('S' == sub_type) { kputw(le_to_u16(s), str); s += 2; }
                 else if ('i' == sub_type) { kputw(le_to_i32(s), str); s += 4; }
                 else if ('I' == sub_type) { kputuw(le_to_u32(s), str); s += 4; }
-                else if ('f' == sub_type) { ksprintf(str, "%g", le_to_float(s)); s += 4; }
->>>>>>> 70622cff
+                else if ('f' == sub_type) { kputd(le_to_float(s), str); s += 4; }
                 else return -1;
             }
         }
