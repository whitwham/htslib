--- conflicted
+++ resolved
@@ -12,11 +12,8 @@
 int main_bam2fq(int argc, char *argv[]);
 int main_tabix(int argc, char *argv[]);
 int main_abreak(int argc, char *argv[]);
-<<<<<<< HEAD
 int main_bam2bed(int argc, char *argv[]);
-=======
 int main_vcfcheck(int argc, char *argv[]);
->>>>>>> 5fb5791d
 
 static int usage()
 {
@@ -29,11 +26,8 @@
 	fprintf(stderr, "         bamshuf      shuffle BAM and group alignments by query name\n");
 	fprintf(stderr, "         bam2fq       convert name grouped BAM to interleaved fastq\n");
 	fprintf(stderr, "         abreak       summarize assembly break points\n");
-<<<<<<< HEAD
 	fprintf(stderr, "         bam2bed      BAM->BED conversion\n");
-=======
 	fprintf(stderr, "         vcfcheck     produce VCF stats\n");
->>>>>>> 5fb5791d
 	fprintf(stderr, "\n");
 	return 1;
 }
@@ -49,11 +43,8 @@
 	else if (strcmp(argv[1], "bam2fq") == 0) return main_bam2fq(argc-1, argv+1);
 	else if (strcmp(argv[1], "tabix") == 0) return main_tabix(argc-1, argv+1);
 	else if (strcmp(argv[1], "abreak") == 0) return main_abreak(argc-1, argv+1);
-<<<<<<< HEAD
 	else if (strcmp(argv[1], "bam2bed") == 0) return main_bam2bed(argc-1, argv+1);
-=======
 	else if (strcmp(argv[1], "vcfcheck") == 0) return main_vcfcheck(argc-1, argv+1);
->>>>>>> 5fb5791d
 	else {
 		fprintf(stderr, "[E::%s] unrecognized command '%s'\n", __func__, argv[1]);
 		return 1;
